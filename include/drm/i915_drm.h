/*
 * Copyright 2003 Tungsten Graphics, Inc., Cedar Park, Texas.
 * All Rights Reserved.
 *
 * Permission is hereby granted, free of charge, to any person obtaining a
 * copy of this software and associated documentation files (the
 * "Software"), to deal in the Software without restriction, including
 * without limitation the rights to use, copy, modify, merge, publish,
 * distribute, sub license, and/or sell copies of the Software, and to
 * permit persons to whom the Software is furnished to do so, subject to
 * the following conditions:
 *
 * The above copyright notice and this permission notice (including the
 * next paragraph) shall be included in all copies or substantial portions
 * of the Software.
 *
 * THE SOFTWARE IS PROVIDED "AS IS", WITHOUT WARRANTY OF ANY KIND, EXPRESS
 * OR IMPLIED, INCLUDING BUT NOT LIMITED TO THE WARRANTIES OF
 * MERCHANTABILITY, FITNESS FOR A PARTICULAR PURPOSE AND NON-INFRINGEMENT.
 * IN NO EVENT SHALL TUNGSTEN GRAPHICS AND/OR ITS SUPPLIERS BE LIABLE FOR
 * ANY CLAIM, DAMAGES OR OTHER LIABILITY, WHETHER IN AN ACTION OF CONTRACT,
 * TORT OR OTHERWISE, ARISING FROM, OUT OF OR IN CONNECTION WITH THE
 * SOFTWARE OR THE USE OR OTHER DEALINGS IN THE SOFTWARE.
 *
 */

#ifndef _I915_DRM_H_
#define _I915_DRM_H_

/* Please note that modifications to all structs defined here are
 * subject to backwards-compatibility constraints.
 */

#include "drm.h"

/* Each region is a minimum of 16k, and there are at most 255 of them.
 */
#define I915_NR_TEX_REGIONS 255	/* table size 2k - maximum due to use
				 * of chars for next/prev indices */
#define I915_LOG_MIN_TEX_REGION_SIZE 14

typedef struct _drm_i915_init {
	enum {
		I915_INIT_DMA = 0x01,
		I915_CLEANUP_DMA = 0x02,
		I915_RESUME_DMA = 0x03
	} func;
	unsigned int mmio_offset;
	int sarea_priv_offset;
	unsigned int ring_start;
	unsigned int ring_end;
	unsigned int ring_size;
	unsigned int front_offset;
	unsigned int back_offset;
	unsigned int depth_offset;
	unsigned int w;
	unsigned int h;
	unsigned int pitch;
	unsigned int pitch_bits;
	unsigned int back_pitch;
	unsigned int depth_pitch;
	unsigned int cpp;
	unsigned int chipset;
} drm_i915_init_t;

typedef struct _drm_i915_sarea {
	struct drm_tex_region texList[I915_NR_TEX_REGIONS + 1];
	int last_upload;	/* last time texture was uploaded */
	int last_enqueue;	/* last time a buffer was enqueued */
	int last_dispatch;	/* age of the most recently dispatched buffer */
	int ctxOwner;		/* last context to upload state */
	int texAge;
	int pf_enabled;		/* is pageflipping allowed? */
	int pf_active;
	int pf_current_page;	/* which buffer is being displayed? */
	int perf_boxes;		/* performance boxes to be displayed */
	int width, height;      /* screen size in pixels */

	drm_handle_t front_handle;
	int front_offset;
	int front_size;

	drm_handle_t back_handle;
	int back_offset;
	int back_size;

	drm_handle_t depth_handle;
	int depth_offset;
	int depth_size;

	drm_handle_t tex_handle;
	int tex_offset;
	int tex_size;
	int log_tex_granularity;
	int pitch;
	int rotation;           /* 0, 90, 180 or 270 */
	int rotated_offset;
	int rotated_size;
	int rotated_pitch;
	int virtualX, virtualY;

	unsigned int front_tiled;
	unsigned int back_tiled;
	unsigned int depth_tiled;
	unsigned int rotated_tiled;
	unsigned int rotated2_tiled;

	int pipeA_x;
	int pipeA_y;
	int pipeA_w;
	int pipeA_h;
	int pipeB_x;
	int pipeB_y;
	int pipeB_w;
	int pipeB_h;
} drm_i915_sarea_t;

/* Flags for perf_boxes
 */
#define I915_BOX_RING_EMPTY    0x1
#define I915_BOX_FLIP          0x2
#define I915_BOX_WAIT          0x4
#define I915_BOX_TEXTURE_LOAD  0x8
#define I915_BOX_LOST_CONTEXT  0x10

/* I915 specific ioctls
 * The device specific ioctl range is 0x40 to 0x79.
 */
#define DRM_I915_INIT		0x00
#define DRM_I915_FLUSH		0x01
#define DRM_I915_FLIP		0x02
#define DRM_I915_BATCHBUFFER	0x03
#define DRM_I915_IRQ_EMIT	0x04
#define DRM_I915_IRQ_WAIT	0x05
#define DRM_I915_GETPARAM	0x06
#define DRM_I915_SETPARAM	0x07
#define DRM_I915_ALLOC		0x08
#define DRM_I915_FREE		0x09
#define DRM_I915_INIT_HEAP	0x0a
#define DRM_I915_CMDBUFFER	0x0b
#define DRM_I915_DESTROY_HEAP	0x0c
#define DRM_I915_SET_VBLANK_PIPE	0x0d
#define DRM_I915_GET_VBLANK_PIPE	0x0e
#define DRM_I915_VBLANK_SWAP	0x0f
#define DRM_I915_HWS_ADDR	0x11
#define DRM_I915_GEM_INIT	0x13
#define DRM_I915_GEM_EXECBUFFER	0x14
#define DRM_I915_GEM_PIN	0x15
#define DRM_I915_GEM_UNPIN	0x16
#define DRM_I915_GEM_BUSY	0x17
#define DRM_I915_GEM_THROTTLE	0x18
#define DRM_I915_GEM_ENTERVT	0x19
#define DRM_I915_GEM_LEAVEVT	0x1a
#define DRM_I915_GEM_CREATE	0x1b
#define DRM_I915_GEM_PREAD	0x1c
#define DRM_I915_GEM_PWRITE	0x1d
#define DRM_I915_GEM_MMAP	0x1e
#define DRM_I915_GEM_SET_DOMAIN	0x1f
#define DRM_I915_GEM_SW_FINISH	0x20
#define DRM_I915_GEM_SET_TILING	0x21
#define DRM_I915_GEM_GET_TILING	0x22
<<<<<<< HEAD
=======
#define DRM_I915_GEM_GET_APERTURE 0x23
>>>>>>> c07f62e5

#define DRM_IOCTL_I915_INIT		DRM_IOW( DRM_COMMAND_BASE + DRM_I915_INIT, drm_i915_init_t)
#define DRM_IOCTL_I915_FLUSH		DRM_IO ( DRM_COMMAND_BASE + DRM_I915_FLUSH)
#define DRM_IOCTL_I915_FLIP		DRM_IO ( DRM_COMMAND_BASE + DRM_I915_FLIP)
#define DRM_IOCTL_I915_BATCHBUFFER	DRM_IOW( DRM_COMMAND_BASE + DRM_I915_BATCHBUFFER, drm_i915_batchbuffer_t)
#define DRM_IOCTL_I915_IRQ_EMIT         DRM_IOWR(DRM_COMMAND_BASE + DRM_I915_IRQ_EMIT, drm_i915_irq_emit_t)
#define DRM_IOCTL_I915_IRQ_WAIT         DRM_IOW( DRM_COMMAND_BASE + DRM_I915_IRQ_WAIT, drm_i915_irq_wait_t)
#define DRM_IOCTL_I915_GETPARAM         DRM_IOWR(DRM_COMMAND_BASE + DRM_I915_GETPARAM, drm_i915_getparam_t)
#define DRM_IOCTL_I915_SETPARAM         DRM_IOW( DRM_COMMAND_BASE + DRM_I915_SETPARAM, drm_i915_setparam_t)
#define DRM_IOCTL_I915_ALLOC            DRM_IOWR(DRM_COMMAND_BASE + DRM_I915_ALLOC, drm_i915_mem_alloc_t)
#define DRM_IOCTL_I915_FREE             DRM_IOW( DRM_COMMAND_BASE + DRM_I915_FREE, drm_i915_mem_free_t)
#define DRM_IOCTL_I915_INIT_HEAP        DRM_IOW( DRM_COMMAND_BASE + DRM_I915_INIT_HEAP, drm_i915_mem_init_heap_t)
#define DRM_IOCTL_I915_CMDBUFFER	DRM_IOW( DRM_COMMAND_BASE + DRM_I915_CMDBUFFER, drm_i915_cmdbuffer_t)
#define DRM_IOCTL_I915_DESTROY_HEAP	DRM_IOW( DRM_COMMAND_BASE + DRM_I915_DESTROY_HEAP, drm_i915_mem_destroy_heap_t)
#define DRM_IOCTL_I915_SET_VBLANK_PIPE	DRM_IOW( DRM_COMMAND_BASE + DRM_I915_SET_VBLANK_PIPE, drm_i915_vblank_pipe_t)
#define DRM_IOCTL_I915_GET_VBLANK_PIPE	DRM_IOR( DRM_COMMAND_BASE + DRM_I915_GET_VBLANK_PIPE, drm_i915_vblank_pipe_t)
#define DRM_IOCTL_I915_VBLANK_SWAP	DRM_IOWR(DRM_COMMAND_BASE + DRM_I915_VBLANK_SWAP, drm_i915_vblank_swap_t)
#define DRM_IOCTL_I915_GEM_PIN		DRM_IOWR(DRM_COMMAND_BASE + DRM_I915_GEM_PIN, struct drm_i915_gem_pin)
#define DRM_IOCTL_I915_GEM_UNPIN	DRM_IOW(DRM_COMMAND_BASE + DRM_I915_GEM_UNPIN, struct drm_i915_gem_unpin)
#define DRM_IOCTL_I915_GEM_BUSY		DRM_IOWR(DRM_COMMAND_BASE + DRM_I915_GEM_BUSY, struct drm_i915_gem_busy)
#define DRM_IOCTL_I915_GEM_THROTTLE	DRM_IO ( DRM_COMMAND_BASE + DRM_I915_GEM_THROTTLE)
#define DRM_IOCTL_I915_GEM_ENTERVT	DRM_IO(DRM_COMMAND_BASE + DRM_I915_GEM_ENTERVT)
#define DRM_IOCTL_I915_GEM_LEAVEVT	DRM_IO(DRM_COMMAND_BASE + DRM_I915_GEM_LEAVEVT)
#define DRM_IOCTL_I915_GEM_CREATE	DRM_IOWR(DRM_COMMAND_BASE + DRM_I915_GEM_CREATE, struct drm_i915_gem_create)
#define DRM_IOCTL_I915_GEM_PREAD	DRM_IOW (DRM_COMMAND_BASE + DRM_I915_GEM_PREAD, struct drm_i915_gem_pread)
#define DRM_IOCTL_I915_GEM_PWRITE	DRM_IOW (DRM_COMMAND_BASE + DRM_I915_GEM_PWRITE, struct drm_i915_gem_pwrite)
#define DRM_IOCTL_I915_GEM_MMAP		DRM_IOWR(DRM_COMMAND_BASE + DRM_I915_GEM_MMAP, struct drm_i915_gem_mmap)
#define DRM_IOCTL_I915_GEM_SET_DOMAIN	DRM_IOW (DRM_COMMAND_BASE + DRM_I915_GEM_SET_DOMAIN, struct drm_i915_gem_set_domain)
#define DRM_IOCTL_I915_GEM_SW_FINISH	DRM_IOW (DRM_COMMAND_BASE + DRM_I915_GEM_SW_FINISH, struct drm_i915_gem_sw_finish)
#define DRM_IOCTL_I915_GEM_SET_TILING	DRM_IOWR (DRM_COMMAND_BASE + DRM_I915_GEM_SET_TILING, struct drm_i915_gem_set_tiling)
#define DRM_IOCTL_I915_GEM_GET_TILING	DRM_IOWR (DRM_COMMAND_BASE + DRM_I915_GEM_GET_TILING, struct drm_i915_gem_get_tiling)
<<<<<<< HEAD
=======
#define DRM_IOCTL_I915_GEM_GET_APERTURE	DRM_IOR  (DRM_COMMAND_BASE + DRM_I915_GEM_GET_APERTURE, struct drm_i915_gem_get_aperture)
>>>>>>> c07f62e5

/* Allow drivers to submit batchbuffers directly to hardware, relying
 * on the security mechanisms provided by hardware.
 */
typedef struct _drm_i915_batchbuffer {
	int start;		/* agp offset */
	int used;		/* nr bytes in use */
	int DR1;		/* hw flags for GFX_OP_DRAWRECT_INFO */
	int DR4;		/* window origin for GFX_OP_DRAWRECT_INFO */
	int num_cliprects;	/* mulitpass with multiple cliprects? */
	struct drm_clip_rect __user *cliprects;	/* pointer to userspace cliprects */
} drm_i915_batchbuffer_t;

/* As above, but pass a pointer to userspace buffer which can be
 * validated by the kernel prior to sending to hardware.
 */
typedef struct _drm_i915_cmdbuffer {
	char __user *buf;	/* pointer to userspace command buffer */
	int sz;			/* nr bytes in buf */
	int DR1;		/* hw flags for GFX_OP_DRAWRECT_INFO */
	int DR4;		/* window origin for GFX_OP_DRAWRECT_INFO */
	int num_cliprects;	/* mulitpass with multiple cliprects? */
	struct drm_clip_rect __user *cliprects;	/* pointer to userspace cliprects */
} drm_i915_cmdbuffer_t;

/* Userspace can request & wait on irq's:
 */
typedef struct drm_i915_irq_emit {
	int __user *irq_seq;
} drm_i915_irq_emit_t;

typedef struct drm_i915_irq_wait {
	int irq_seq;
} drm_i915_irq_wait_t;

/* Ioctl to query kernel params:
 */
#define I915_PARAM_IRQ_ACTIVE            1
#define I915_PARAM_ALLOW_BATCHBUFFER     2
#define I915_PARAM_LAST_DISPATCH         3
#define I915_PARAM_CHIPSET_ID            4
#define I915_PARAM_HAS_GEM               5

typedef struct drm_i915_getparam {
	int param;
	int __user *value;
} drm_i915_getparam_t;

/* Ioctl to set kernel params:
 */
#define I915_SETPARAM_USE_MI_BATCHBUFFER_START            1
#define I915_SETPARAM_TEX_LRU_LOG_GRANULARITY             2
#define I915_SETPARAM_ALLOW_BATCHBUFFER                   3

typedef struct drm_i915_setparam {
	int param;
	int value;
} drm_i915_setparam_t;

/* A memory manager for regions of shared memory:
 */
#define I915_MEM_REGION_AGP 1

typedef struct drm_i915_mem_alloc {
	int region;
	int alignment;
	int size;
	int __user *region_offset;	/* offset from start of fb or agp */
} drm_i915_mem_alloc_t;

typedef struct drm_i915_mem_free {
	int region;
	int region_offset;
} drm_i915_mem_free_t;

typedef struct drm_i915_mem_init_heap {
	int region;
	int size;
	int start;
} drm_i915_mem_init_heap_t;

/* Allow memory manager to be torn down and re-initialized (eg on
 * rotate):
 */
typedef struct drm_i915_mem_destroy_heap {
	int region;
} drm_i915_mem_destroy_heap_t;

/* Allow X server to configure which pipes to monitor for vblank signals
 */
#define	DRM_I915_VBLANK_PIPE_A	1
#define	DRM_I915_VBLANK_PIPE_B	2

typedef struct drm_i915_vblank_pipe {
	int pipe;
} drm_i915_vblank_pipe_t;

/* Schedule buffer swap at given vertical blank:
 */
typedef struct drm_i915_vblank_swap {
	drm_drawable_t drawable;
	enum drm_vblank_seq_type seqtype;
	unsigned int sequence;
} drm_i915_vblank_swap_t;

typedef struct drm_i915_hws_addr {
	uint64_t addr;
} drm_i915_hws_addr_t;

struct drm_i915_gem_init {
	/**
	 * Beginning offset in the GTT to be managed by the DRM memory
	 * manager.
	 */
	uint64_t gtt_start;
	/**
	 * Ending offset in the GTT to be managed by the DRM memory
	 * manager.
	 */
	uint64_t gtt_end;
};

struct drm_i915_gem_create {
	/**
	 * Requested size for the object.
	 *
	 * The (page-aligned) allocated size for the object will be returned.
	 */
	uint64_t size;
	/**
	 * Returned handle for the object.
	 *
	 * Object handles are nonzero.
	 */
	uint32_t handle;
	uint32_t pad;
};

struct drm_i915_gem_pread {
	/** Handle for the object being read. */
	uint32_t handle;
	uint32_t pad;
	/** Offset into the object to read from */
	uint64_t offset;
	/** Length of data to read */
	uint64_t size;
	/**
	 * Pointer to write the data into.
	 *
	 * This is a fixed-size type for 32/64 compatibility.
	 */
	uint64_t data_ptr;
};

struct drm_i915_gem_pwrite {
	/** Handle for the object being written to. */
	uint32_t handle;
	uint32_t pad;
	/** Offset into the object to write to */
	uint64_t offset;
	/** Length of data to write */
	uint64_t size;
	/**
	 * Pointer to read the data from.
	 *
	 * This is a fixed-size type for 32/64 compatibility.
	 */
	uint64_t data_ptr;
};

struct drm_i915_gem_mmap {
	/** Handle for the object being mapped. */
	uint32_t handle;
	uint32_t pad;
	/** Offset in the object to map. */
	uint64_t offset;
	/**
	 * Length of data to map.
	 *
	 * The value will be page-aligned.
	 */
	uint64_t size;
	/**
	 * Returned pointer the data was mapped at.
	 *
	 * This is a fixed-size type for 32/64 compatibility.
	 */
	uint64_t addr_ptr;
};

struct drm_i915_gem_set_domain {
	/** Handle for the object */
	uint32_t handle;

	/** New read domains */
	uint32_t read_domains;

	/** New write domain */
	uint32_t write_domain;
};

struct drm_i915_gem_sw_finish {
	/** Handle for the object */
	uint32_t handle;
};

struct drm_i915_gem_relocation_entry {
	/**
	 * Handle of the buffer being pointed to by this relocation entry.
	 *
	 * It's appealing to make this be an index into the mm_validate_entry
	 * list to refer to the buffer, but this allows the driver to create
	 * a relocation list for state buffers and not re-write it per
	 * exec using the buffer.
	 */
	uint32_t target_handle;

	/**
	 * Value to be added to the offset of the target buffer to make up
	 * the relocation entry.
	 */
	uint32_t delta;

	/** Offset in the buffer the relocation entry will be written into */
	uint64_t offset;

	/**
	 * Offset value of the target buffer that the relocation entry was last
	 * written as.
	 *
	 * If the buffer has the same offset as last time, we can skip syncing
	 * and writing the relocation.  This value is written back out by
	 * the execbuffer ioctl when the relocation is written.
	 */
	uint64_t presumed_offset;

	/**
	 * Target memory domains read by this operation.
	 */
	uint32_t read_domains;

	/**
	 * Target memory domains written by this operation.
	 *
	 * Note that only one domain may be written by the whole
	 * execbuffer operation, so that where there are conflicts,
	 * the application will get -EINVAL back.
	 */
	uint32_t write_domain;
};

/** @{
 * Intel memory domains
 *
 * Most of these just align with the various caches in
 * the system and are used to flush and invalidate as
 * objects end up cached in different domains.
 */
/** CPU cache */
#define I915_GEM_DOMAIN_CPU		0x00000001
/** Render cache, used by 2D and 3D drawing */
#define I915_GEM_DOMAIN_RENDER		0x00000002
/** Sampler cache, used by texture engine */
#define I915_GEM_DOMAIN_SAMPLER		0x00000004
/** Command queue, used to load batch buffers */
#define I915_GEM_DOMAIN_COMMAND		0x00000008
/** Instruction cache, used by shader programs */
#define I915_GEM_DOMAIN_INSTRUCTION	0x00000010
/** Vertex address cache */
#define I915_GEM_DOMAIN_VERTEX		0x00000020
/** GTT domain - aperture and scanout */
#define I915_GEM_DOMAIN_GTT		0x00000040
/** @} */

struct drm_i915_gem_exec_object {
	/**
	 * User's handle for a buffer to be bound into the GTT for this
	 * operation.
	 */
	uint32_t handle;

	/** Number of relocations to be performed on this buffer */
	uint32_t relocation_count;
	/**
	 * Pointer to array of struct drm_i915_gem_relocation_entry containing
	 * the relocations to be performed in this buffer.
	 */
	uint64_t relocs_ptr;

	/** Required alignment in graphics aperture */
	uint64_t alignment;

	/**
	 * Returned value of the updated offset of the object, for future
	 * presumed_offset writes.
	 */
	uint64_t offset;
};

struct drm_i915_gem_execbuffer {
	/**
	 * List of buffers to be validated with their relocations to be
	 * performend on them.
	 *
	 * This is a pointer to an array of struct drm_i915_gem_validate_entry.
	 *
	 * These buffers must be listed in an order such that all relocations
	 * a buffer is performing refer to buffers that have already appeared
	 * in the validate list.
	 */
	uint64_t buffers_ptr;
	uint32_t buffer_count;

	/** Offset in the batchbuffer to start execution from. */
	uint32_t batch_start_offset;
	/** Bytes used in batchbuffer from batch_start_offset */
	uint32_t batch_len;
	uint32_t DR1;
	uint32_t DR4;
	uint32_t num_cliprects;
	/** This is a struct drm_clip_rect *cliprects */
	uint64_t cliprects_ptr;
};

struct drm_i915_gem_pin {
	/** Handle of the buffer to be pinned. */
	uint32_t handle;
	uint32_t pad;

	/** alignment required within the aperture */
	uint64_t alignment;

	/** Returned GTT offset of the buffer. */
	uint64_t offset;
};

struct drm_i915_gem_unpin {
	/** Handle of the buffer to be unpinned. */
	uint32_t handle;
	uint32_t pad;
};

struct drm_i915_gem_busy {
	/** Handle of the buffer to check for busy */
	uint32_t handle;

	/** Return busy status (1 if busy, 0 if idle) */
	uint32_t busy;
};

#define I915_TILING_NONE	0
#define I915_TILING_X		1
#define I915_TILING_Y		2

#define I915_BIT_6_SWIZZLE_NONE		0
#define I915_BIT_6_SWIZZLE_9		1
#define I915_BIT_6_SWIZZLE_9_10		2
#define I915_BIT_6_SWIZZLE_9_11		3
#define I915_BIT_6_SWIZZLE_9_10_11	4
/* Not seen by userland */
#define I915_BIT_6_SWIZZLE_UNKNOWN	5

struct drm_i915_gem_set_tiling {
	/** Handle of the buffer to have its tiling state updated */
	uint32_t handle;

	/**
	 * Tiling mode for the object (I915_TILING_NONE, I915_TILING_X,
	 * I915_TILING_Y).
	 *
	 * This value is to be set on request, and will be updated by the
	 * kernel on successful return with the actual chosen tiling layout.
	 *
	 * The tiling mode may be demoted to I915_TILING_NONE when the system
	 * has bit 6 swizzling that can't be managed correctly by GEM.
	 *
	 * Buffer contents become undefined when changing tiling_mode.
	 */
	uint32_t tiling_mode;

	/**
	 * Stride in bytes for the object when in I915_TILING_X or
	 * I915_TILING_Y.
	 */
	uint32_t stride;

	/**
	 * Returned address bit 6 swizzling required for CPU access through
	 * mmap mapping.
	 */
	uint32_t swizzle_mode;
};

struct drm_i915_gem_get_tiling {
	/** Handle of the buffer to get tiling state for. */
	uint32_t handle;

	/**
	 * Current tiling mode for the object (I915_TILING_NONE, I915_TILING_X,
	 * I915_TILING_Y).
	 */
	uint32_t tiling_mode;

	/**
	 * Returned address bit 6 swizzling required for CPU access through
	 * mmap mapping.
	 */
	uint32_t swizzle_mode;
};

<<<<<<< HEAD
=======
struct drm_i915_gem_get_aperture {
	/** Total size of the aperture used by i915_gem_execbuffer, in bytes */
	uint64_t aper_size;

	/**
	 * Available space in the aperture used by i915_gem_execbuffer, in
	 * bytes
	 */
	uint64_t aper_available_size;
};

>>>>>>> c07f62e5
#endif				/* _I915_DRM_H_ */<|MERGE_RESOLUTION|>--- conflicted
+++ resolved
@@ -159,10 +159,7 @@
 #define DRM_I915_GEM_SW_FINISH	0x20
 #define DRM_I915_GEM_SET_TILING	0x21
 #define DRM_I915_GEM_GET_TILING	0x22
-<<<<<<< HEAD
-=======
 #define DRM_I915_GEM_GET_APERTURE 0x23
->>>>>>> c07f62e5
 
 #define DRM_IOCTL_I915_INIT		DRM_IOW( DRM_COMMAND_BASE + DRM_I915_INIT, drm_i915_init_t)
 #define DRM_IOCTL_I915_FLUSH		DRM_IO ( DRM_COMMAND_BASE + DRM_I915_FLUSH)
@@ -194,10 +191,7 @@
 #define DRM_IOCTL_I915_GEM_SW_FINISH	DRM_IOW (DRM_COMMAND_BASE + DRM_I915_GEM_SW_FINISH, struct drm_i915_gem_sw_finish)
 #define DRM_IOCTL_I915_GEM_SET_TILING	DRM_IOWR (DRM_COMMAND_BASE + DRM_I915_GEM_SET_TILING, struct drm_i915_gem_set_tiling)
 #define DRM_IOCTL_I915_GEM_GET_TILING	DRM_IOWR (DRM_COMMAND_BASE + DRM_I915_GEM_GET_TILING, struct drm_i915_gem_get_tiling)
-<<<<<<< HEAD
-=======
 #define DRM_IOCTL_I915_GEM_GET_APERTURE	DRM_IOR  (DRM_COMMAND_BASE + DRM_I915_GEM_GET_APERTURE, struct drm_i915_gem_get_aperture)
->>>>>>> c07f62e5
 
 /* Allow drivers to submit batchbuffers directly to hardware, relying
  * on the security mechanisms provided by hardware.
@@ -608,8 +602,6 @@
 	uint32_t swizzle_mode;
 };
 
-<<<<<<< HEAD
-=======
 struct drm_i915_gem_get_aperture {
 	/** Total size of the aperture used by i915_gem_execbuffer, in bytes */
 	uint64_t aper_size;
@@ -621,5 +613,4 @@
 	uint64_t aper_available_size;
 };
 
->>>>>>> c07f62e5
 #endif				/* _I915_DRM_H_ */