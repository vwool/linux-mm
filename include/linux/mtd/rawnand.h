/* SPDX-License-Identifier: GPL-2.0-only */
/*
 *  Copyright © 2000-2010 David Woodhouse <dwmw2@infradead.org>
 *                        Steven J. Hill <sjhill@realitydiluted.com>
 *		          Thomas Gleixner <tglx@linutronix.de>
 *
 * Info:
 *	Contains standard defines and IDs for NAND flash devices
 *
 * Changelog:
 *	See git changelog.
 */
#ifndef __LINUX_MTD_RAWNAND_H
#define __LINUX_MTD_RAWNAND_H

#include <linux/mtd/mtd.h>
#include <linux/mtd/flashchip.h>
#include <linux/mtd/bbm.h>
#include <linux/mtd/jedec.h>
#include <linux/mtd/nand.h>
#include <linux/mtd/onfi.h>
#include <linux/mutex.h>
#include <linux/of.h>
#include <linux/types.h>

struct nand_chip;

/* The maximum number of NAND chips in an array */
#define NAND_MAX_CHIPS		8

/*
 * Constants for hardware specific CLE/ALE/NCE function
 *
 * These are bits which can be or'ed to set/clear multiple
 * bits in one go.
 */
/* Select the chip by setting nCE to low */
#define NAND_NCE		0x01
/* Select the command latch by setting CLE to high */
#define NAND_CLE		0x02
/* Select the address latch by setting ALE to high */
#define NAND_ALE		0x04

#define NAND_CTRL_CLE		(NAND_NCE | NAND_CLE)
#define NAND_CTRL_ALE		(NAND_NCE | NAND_ALE)
#define NAND_CTRL_CHANGE	0x80

/*
 * Standard NAND flash commands
 */
#define NAND_CMD_READ0		0
#define NAND_CMD_READ1		1
#define NAND_CMD_RNDOUT		5
#define NAND_CMD_PAGEPROG	0x10
#define NAND_CMD_READOOB	0x50
#define NAND_CMD_ERASE1		0x60
#define NAND_CMD_STATUS		0x70
#define NAND_CMD_SEQIN		0x80
#define NAND_CMD_RNDIN		0x85
#define NAND_CMD_READID		0x90
#define NAND_CMD_ERASE2		0xd0
#define NAND_CMD_PARAM		0xec
#define NAND_CMD_GET_FEATURES	0xee
#define NAND_CMD_SET_FEATURES	0xef
#define NAND_CMD_RESET		0xff

/* Extended commands for large page devices */
#define NAND_CMD_READSTART	0x30
#define NAND_CMD_RNDOUTSTART	0xE0
#define NAND_CMD_CACHEDPROG	0x15

#define NAND_CMD_NONE		-1

/* Status bits */
#define NAND_STATUS_FAIL	0x01
#define NAND_STATUS_FAIL_N1	0x02
#define NAND_STATUS_TRUE_READY	0x20
#define NAND_STATUS_READY	0x40
#define NAND_STATUS_WP		0x80

#define NAND_DATA_IFACE_CHECK_ONLY	-1

/*
 * Constants for ECC_MODES
 */
typedef enum {
	NAND_ECC_NONE,
	NAND_ECC_SOFT,
	NAND_ECC_HW,
	NAND_ECC_HW_SYNDROME,
	NAND_ECC_HW_OOB_FIRST,
	NAND_ECC_ON_DIE,
} nand_ecc_modes_t;

enum nand_ecc_algo {
	NAND_ECC_UNKNOWN,
	NAND_ECC_HAMMING,
	NAND_ECC_BCH,
	NAND_ECC_RS,
};

/*
 * Constants for Hardware ECC
 */
/* Reset Hardware ECC for read */
#define NAND_ECC_READ		0
/* Reset Hardware ECC for write */
#define NAND_ECC_WRITE		1
/* Enable Hardware ECC before syndrome is read back from flash */
#define NAND_ECC_READSYN	2

/*
 * Enable generic NAND 'page erased' check. This check is only done when
 * ecc.correct() returns -EBADMSG.
 * Set this flag if your implementation does not fix bitflips in erased
 * pages and you want to rely on the default implementation.
 */
#define NAND_ECC_GENERIC_ERASED_CHECK	BIT(0)
#define NAND_ECC_MAXIMIZE		BIT(1)

/*
 * When using software implementation of Hamming, we can specify which byte
 * ordering should be used.
 */
#define NAND_ECC_SOFT_HAMMING_SM_ORDER	BIT(2)

/*
 * Option constants for bizarre disfunctionality and real
 * features.
 */
/* Buswidth is 16 bit */
#define NAND_BUSWIDTH_16	0x00000002
/* Chip has cache program function */
#define NAND_CACHEPRG		0x00000008
/*
 * Chip requires ready check on read (for auto-incremented sequential read).
 * True only for small page devices; large page devices do not support
 * autoincrement.
 */
#define NAND_NEED_READRDY	0x00000100

/* Chip does not allow subpage writes */
#define NAND_NO_SUBPAGE_WRITE	0x00000200

/* Device is one of 'new' xD cards that expose fake nand command set */
#define NAND_BROKEN_XD		0x00000400

/* Device behaves just like nand, but is readonly */
#define NAND_ROM		0x00000800

/* Device supports subpage reads */
#define NAND_SUBPAGE_READ	0x00001000

/*
 * Some MLC NANDs need data scrambling to limit bitflips caused by repeated
 * patterns.
 */
#define NAND_NEED_SCRAMBLING	0x00002000

/* Device needs 3rd row address cycle */
#define NAND_ROW_ADDR_3		0x00004000

/* Options valid for Samsung large page devices */
#define NAND_SAMSUNG_LP_OPTIONS NAND_CACHEPRG

/* Macros to identify the above */
#define NAND_HAS_SUBPAGE_READ(chip) ((chip->options & NAND_SUBPAGE_READ))

/*
 * There are different places where the manufacturer stores the factory bad
 * block markers.
 *
 * Position within the block: Each of these pages needs to be checked for a
 * bad block marking pattern.
 */
#define NAND_BBM_FIRSTPAGE		0x01000000
#define NAND_BBM_SECONDPAGE		0x02000000
#define NAND_BBM_LASTPAGE		0x04000000

/* Position within the OOB data of the page */
#define NAND_BBM_POS_SMALL		5
#define NAND_BBM_POS_LARGE		0

/* Non chip related options */
/* This option skips the bbt scan during initialization. */
#define NAND_SKIP_BBTSCAN	0x00010000
/* Chip may not exist, so silence any errors in scan */
#define NAND_SCAN_SILENT_NODEV	0x00040000
/*
 * Autodetect nand buswidth with readid/onfi.
 * This suppose the driver will configure the hardware in 8 bits mode
 * when calling nand_scan_ident, and update its configuration
 * before calling nand_scan_tail.
 */
#define NAND_BUSWIDTH_AUTO      0x00080000
/*
 * This option could be defined by controller drivers to protect against
 * kmap'ed, vmalloc'ed highmem buffers being passed from upper layers
 */
#define NAND_USE_BOUNCE_BUFFER	0x00100000

/*
 * In case your controller is implementing ->legacy.cmd_ctrl() and is relying
 * on the default ->cmdfunc() implementation, you may want to let the core
 * handle the tCCS delay which is required when a column change (RNDIN or
 * RNDOUT) is requested.
 * If your controller already takes care of this delay, you don't need to set
 * this flag.
 */
#define NAND_WAIT_TCCS		0x00200000

/*
 * Whether the NAND chip is a boot medium. Drivers might use this information
 * to select ECC algorithms supported by the boot ROM or similar restrictions.
 */
#define NAND_IS_BOOT_MEDIUM	0x00400000

/*
 * Do not try to tweak the timings at runtime. This is needed when the
 * controller initializes the timings on itself or when it relies on
 * configuration done by the bootloader.
 */
#define NAND_KEEP_TIMINGS	0x00800000

/* Cell info constants */
#define NAND_CI_CHIPNR_MSK	0x03
#define NAND_CI_CELLTYPE_MSK	0x0C
#define NAND_CI_CELLTYPE_SHIFT	2

/**
 * struct nand_parameters - NAND generic parameters from the parameter page
 * @model: Model name
 * @supports_set_get_features: The NAND chip supports setting/getting features
 * @set_feature_list: Bitmap of features that can be set
 * @get_feature_list: Bitmap of features that can be get
 * @onfi: ONFI specific parameters
 */
struct nand_parameters {
	/* Generic parameters */
	const char *model;
	bool supports_set_get_features;
	DECLARE_BITMAP(set_feature_list, ONFI_FEATURE_NUMBER);
	DECLARE_BITMAP(get_feature_list, ONFI_FEATURE_NUMBER);

	/* ONFI parameters */
	struct onfi_params *onfi;
};

/* The maximum expected count of bytes in the NAND ID sequence */
#define NAND_MAX_ID_LEN 8

/**
 * struct nand_id - NAND id structure
 * @data: buffer containing the id bytes.
 * @len: ID length.
 */
struct nand_id {
	u8 data[NAND_MAX_ID_LEN];
	int len;
};

/**
 * struct nand_ecc_step_info - ECC step information of ECC engine
 * @stepsize: data bytes per ECC step
 * @strengths: array of supported strengths
 * @nstrengths: number of supported strengths
 */
struct nand_ecc_step_info {
	int stepsize;
	const int *strengths;
	int nstrengths;
};

/**
 * struct nand_ecc_caps - capability of ECC engine
 * @stepinfos: array of ECC step information
 * @nstepinfos: number of ECC step information
 * @calc_ecc_bytes: driver's hook to calculate ECC bytes per step
 */
struct nand_ecc_caps {
	const struct nand_ecc_step_info *stepinfos;
	int nstepinfos;
	int (*calc_ecc_bytes)(int step_size, int strength);
};

/* a shorthand to generate struct nand_ecc_caps with only one ECC stepsize */
#define NAND_ECC_CAPS_SINGLE(__name, __calc, __step, ...)	\
static const int __name##_strengths[] = { __VA_ARGS__ };	\
static const struct nand_ecc_step_info __name##_stepinfo = {	\
	.stepsize = __step,					\
	.strengths = __name##_strengths,			\
	.nstrengths = ARRAY_SIZE(__name##_strengths),		\
};								\
static const struct nand_ecc_caps __name = {			\
	.stepinfos = &__name##_stepinfo,			\
	.nstepinfos = 1,					\
	.calc_ecc_bytes = __calc,				\
}

/**
 * struct nand_ecc_ctrl - Control structure for ECC
 * @mode:	ECC mode
 * @algo:	ECC algorithm
 * @steps:	number of ECC steps per page
 * @size:	data bytes per ECC step
 * @bytes:	ECC bytes per step
 * @strength:	max number of correctible bits per ECC step
 * @total:	total number of ECC bytes per page
 * @prepad:	padding information for syndrome based ECC generators
 * @postpad:	padding information for syndrome based ECC generators
 * @options:	ECC specific options (see NAND_ECC_XXX flags defined above)
 * @priv:	pointer to private ECC control data
 * @calc_buf:	buffer for calculated ECC, size is oobsize.
 * @code_buf:	buffer for ECC read from flash, size is oobsize.
 * @hwctl:	function to control hardware ECC generator. Must only
 *		be provided if an hardware ECC is available
 * @calculate:	function for ECC calculation or readback from ECC hardware
 * @correct:	function for ECC correction, matching to ECC generator (sw/hw).
 *		Should return a positive number representing the number of
 *		corrected bitflips, -EBADMSG if the number of bitflips exceed
 *		ECC strength, or any other error code if the error is not
 *		directly related to correction.
 *		If -EBADMSG is returned the input buffers should be left
 *		untouched.
 * @read_page_raw:	function to read a raw page without ECC. This function
 *			should hide the specific layout used by the ECC
 *			controller and always return contiguous in-band and
 *			out-of-band data even if they're not stored
 *			contiguously on the NAND chip (e.g.
 *			NAND_ECC_HW_SYNDROME interleaves in-band and
 *			out-of-band data).
 * @write_page_raw:	function to write a raw page without ECC. This function
 *			should hide the specific layout used by the ECC
 *			controller and consider the passed data as contiguous
 *			in-band and out-of-band data. ECC controller is
 *			responsible for doing the appropriate transformations
 *			to adapt to its specific layout (e.g.
 *			NAND_ECC_HW_SYNDROME interleaves in-band and
 *			out-of-band data).
 * @read_page:	function to read a page according to the ECC generator
 *		requirements; returns maximum number of bitflips corrected in
 *		any single ECC step, -EIO hw error
 * @read_subpage:	function to read parts of the page covered by ECC;
 *			returns same as read_page()
 * @write_subpage:	function to write parts of the page covered by ECC.
 * @write_page:	function to write a page according to the ECC generator
 *		requirements.
 * @write_oob_raw:	function to write chip OOB data without ECC
 * @read_oob_raw:	function to read chip OOB data without ECC
 * @read_oob:	function to read chip OOB data
 * @write_oob:	function to write chip OOB data
 */
struct nand_ecc_ctrl {
	nand_ecc_modes_t mode;
	enum nand_ecc_algo algo;
	int steps;
	int size;
	int bytes;
	int total;
	int strength;
	int prepad;
	int postpad;
	unsigned int options;
	void *priv;
	u8 *calc_buf;
	u8 *code_buf;
	void (*hwctl)(struct nand_chip *chip, int mode);
	int (*calculate)(struct nand_chip *chip, const uint8_t *dat,
			 uint8_t *ecc_code);
	int (*correct)(struct nand_chip *chip, uint8_t *dat, uint8_t *read_ecc,
		       uint8_t *calc_ecc);
	int (*read_page_raw)(struct nand_chip *chip, uint8_t *buf,
			     int oob_required, int page);
	int (*write_page_raw)(struct nand_chip *chip, const uint8_t *buf,
			      int oob_required, int page);
	int (*read_page)(struct nand_chip *chip, uint8_t *buf,
			 int oob_required, int page);
	int (*read_subpage)(struct nand_chip *chip, uint32_t offs,
			    uint32_t len, uint8_t *buf, int page);
	int (*write_subpage)(struct nand_chip *chip, uint32_t offset,
			     uint32_t data_len, const uint8_t *data_buf,
			     int oob_required, int page);
	int (*write_page)(struct nand_chip *chip, const uint8_t *buf,
			  int oob_required, int page);
	int (*write_oob_raw)(struct nand_chip *chip, int page);
	int (*read_oob_raw)(struct nand_chip *chip, int page);
	int (*read_oob)(struct nand_chip *chip, int page);
	int (*write_oob)(struct nand_chip *chip, int page);
};

/**
 * struct nand_sdr_timings - SDR NAND chip timings
 *
 * This struct defines the timing requirements of a SDR NAND chip.
 * These information can be found in every NAND datasheets and the timings
 * meaning are described in the ONFI specifications:
 * www.onfi.org/~/media/ONFI/specs/onfi_3_1_spec.pdf (chapter 4.15 Timing
 * Parameters)
 *
 * All these timings are expressed in picoseconds.
 *
 * @tBERS_max: Block erase time
 * @tCCS_min: Change column setup time
 * @tPROG_max: Page program time
 * @tR_max: Page read time
 * @tALH_min: ALE hold time
 * @tADL_min: ALE to data loading time
 * @tALS_min: ALE setup time
 * @tAR_min: ALE to RE# delay
 * @tCEA_max: CE# access time
 * @tCEH_min: CE# high hold time
 * @tCH_min:  CE# hold time
 * @tCHZ_max: CE# high to output hi-Z
 * @tCLH_min: CLE hold time
 * @tCLR_min: CLE to RE# delay
 * @tCLS_min: CLE setup time
 * @tCOH_min: CE# high to output hold
 * @tCS_min: CE# setup time
 * @tDH_min: Data hold time
 * @tDS_min: Data setup time
 * @tFEAT_max: Busy time for Set Features and Get Features
 * @tIR_min: Output hi-Z to RE# low
 * @tITC_max: Interface and Timing Mode Change time
 * @tRC_min: RE# cycle time
 * @tREA_max: RE# access time
 * @tREH_min: RE# high hold time
 * @tRHOH_min: RE# high to output hold
 * @tRHW_min: RE# high to WE# low
 * @tRHZ_max: RE# high to output hi-Z
 * @tRLOH_min: RE# low to output hold
 * @tRP_min: RE# pulse width
 * @tRR_min: Ready to RE# low (data only)
 * @tRST_max: Device reset time, measured from the falling edge of R/B# to the
 *	      rising edge of R/B#.
 * @tWB_max: WE# high to SR[6] low
 * @tWC_min: WE# cycle time
 * @tWH_min: WE# high hold time
 * @tWHR_min: WE# high to RE# low
 * @tWP_min: WE# pulse width
 * @tWW_min: WP# transition to WE# low
 */
struct nand_sdr_timings {
	u64 tBERS_max;
	u32 tCCS_min;
	u64 tPROG_max;
	u64 tR_max;
	u32 tALH_min;
	u32 tADL_min;
	u32 tALS_min;
	u32 tAR_min;
	u32 tCEA_max;
	u32 tCEH_min;
	u32 tCH_min;
	u32 tCHZ_max;
	u32 tCLH_min;
	u32 tCLR_min;
	u32 tCLS_min;
	u32 tCOH_min;
	u32 tCS_min;
	u32 tDH_min;
	u32 tDS_min;
	u32 tFEAT_max;
	u32 tIR_min;
	u32 tITC_max;
	u32 tRC_min;
	u32 tREA_max;
	u32 tREH_min;
	u32 tRHOH_min;
	u32 tRHW_min;
	u32 tRHZ_max;
	u32 tRLOH_min;
	u32 tRP_min;
	u32 tRR_min;
	u64 tRST_max;
	u32 tWB_max;
	u32 tWC_min;
	u32 tWH_min;
	u32 tWHR_min;
	u32 tWP_min;
	u32 tWW_min;
};

/**
 * enum nand_data_interface_type - NAND interface timing type
 * @NAND_SDR_IFACE:	Single Data Rate interface
 */
enum nand_data_interface_type {
	NAND_SDR_IFACE,
};

/**
 * struct nand_data_interface - NAND interface timing
 * @type:	 type of the timing
 * @timings:	 The timing, type according to @type
 * @timings.sdr: Use it when @type is %NAND_SDR_IFACE.
 */
struct nand_data_interface {
	enum nand_data_interface_type type;
	union {
		struct nand_sdr_timings sdr;
	} timings;
};

/**
 * nand_get_sdr_timings - get SDR timing from data interface
 * @conf:	The data interface
 */
static inline const struct nand_sdr_timings *
nand_get_sdr_timings(const struct nand_data_interface *conf)
{
	if (conf->type != NAND_SDR_IFACE)
		return ERR_PTR(-EINVAL);

	return &conf->timings.sdr;
}

/**
 * struct nand_op_cmd_instr - Definition of a command instruction
 * @opcode: the command to issue in one cycle
 */
struct nand_op_cmd_instr {
	u8 opcode;
};

/**
 * struct nand_op_addr_instr - Definition of an address instruction
 * @naddrs: length of the @addrs array
 * @addrs: array containing the address cycles to issue
 */
struct nand_op_addr_instr {
	unsigned int naddrs;
	const u8 *addrs;
};

/**
 * struct nand_op_data_instr - Definition of a data instruction
 * @len: number of data bytes to move
 * @buf: buffer to fill
 * @buf.in: buffer to fill when reading from the NAND chip
 * @buf.out: buffer to read from when writing to the NAND chip
 * @force_8bit: force 8-bit access
 *
 * Please note that "in" and "out" are inverted from the ONFI specification
 * and are from the controller perspective, so a "in" is a read from the NAND
 * chip while a "out" is a write to the NAND chip.
 */
struct nand_op_data_instr {
	unsigned int len;
	union {
		void *in;
		const void *out;
	} buf;
	bool force_8bit;
};

/**
 * struct nand_op_waitrdy_instr - Definition of a wait ready instruction
 * @timeout_ms: maximum delay while waiting for the ready/busy pin in ms
 */
struct nand_op_waitrdy_instr {
	unsigned int timeout_ms;
};

/**
 * enum nand_op_instr_type - Definition of all instruction types
 * @NAND_OP_CMD_INSTR: command instruction
 * @NAND_OP_ADDR_INSTR: address instruction
 * @NAND_OP_DATA_IN_INSTR: data in instruction
 * @NAND_OP_DATA_OUT_INSTR: data out instruction
 * @NAND_OP_WAITRDY_INSTR: wait ready instruction
 */
enum nand_op_instr_type {
	NAND_OP_CMD_INSTR,
	NAND_OP_ADDR_INSTR,
	NAND_OP_DATA_IN_INSTR,
	NAND_OP_DATA_OUT_INSTR,
	NAND_OP_WAITRDY_INSTR,
};

/**
 * struct nand_op_instr - Instruction object
 * @type: the instruction type
 * @ctx:  extra data associated to the instruction. You'll have to use the
 *        appropriate element depending on @type
 * @ctx.cmd: use it if @type is %NAND_OP_CMD_INSTR
 * @ctx.addr: use it if @type is %NAND_OP_ADDR_INSTR
 * @ctx.data: use it if @type is %NAND_OP_DATA_IN_INSTR
 *	      or %NAND_OP_DATA_OUT_INSTR
 * @ctx.waitrdy: use it if @type is %NAND_OP_WAITRDY_INSTR
 * @delay_ns: delay the controller should apply after the instruction has been
 *	      issued on the bus. Most modern controllers have internal timings
 *	      control logic, and in this case, the controller driver can ignore
 *	      this field.
 */
struct nand_op_instr {
	enum nand_op_instr_type type;
	union {
		struct nand_op_cmd_instr cmd;
		struct nand_op_addr_instr addr;
		struct nand_op_data_instr data;
		struct nand_op_waitrdy_instr waitrdy;
	} ctx;
	unsigned int delay_ns;
};

/*
 * Special handling must be done for the WAITRDY timeout parameter as it usually
 * is either tPROG (after a prog), tR (before a read), tRST (during a reset) or
 * tBERS (during an erase) which all of them are u64 values that cannot be
 * divided by usual kernel macros and must be handled with the special
 * DIV_ROUND_UP_ULL() macro.
 *
 * Cast to type of dividend is needed here to guarantee that the result won't
 * be an unsigned long long when the dividend is an unsigned long (or smaller),
 * which is what the compiler does when it sees ternary operator with 2
 * different return types (picks the largest type to make sure there's no
 * loss).
 */
#define __DIVIDE(dividend, divisor) ({						\
	(__typeof__(dividend))(sizeof(dividend) <= sizeof(unsigned long) ?	\
			       DIV_ROUND_UP(dividend, divisor) :		\
			       DIV_ROUND_UP_ULL(dividend, divisor)); 		\
	})
#define PSEC_TO_NSEC(x) __DIVIDE(x, 1000)
#define PSEC_TO_MSEC(x) __DIVIDE(x, 1000000000)

#define NAND_OP_CMD(id, ns)						\
	{								\
		.type = NAND_OP_CMD_INSTR,				\
		.ctx.cmd.opcode = id,					\
		.delay_ns = ns,						\
	}

#define NAND_OP_ADDR(ncycles, cycles, ns)				\
	{								\
		.type = NAND_OP_ADDR_INSTR,				\
		.ctx.addr = {						\
			.naddrs = ncycles,				\
			.addrs = cycles,				\
		},							\
		.delay_ns = ns,						\
	}

#define NAND_OP_DATA_IN(l, b, ns)					\
	{								\
		.type = NAND_OP_DATA_IN_INSTR,				\
		.ctx.data = {						\
			.len = l,					\
			.buf.in = b,					\
			.force_8bit = false,				\
		},							\
		.delay_ns = ns,						\
	}

#define NAND_OP_DATA_OUT(l, b, ns)					\
	{								\
		.type = NAND_OP_DATA_OUT_INSTR,				\
		.ctx.data = {						\
			.len = l,					\
			.buf.out = b,					\
			.force_8bit = false,				\
		},							\
		.delay_ns = ns,						\
	}

#define NAND_OP_8BIT_DATA_IN(l, b, ns)					\
	{								\
		.type = NAND_OP_DATA_IN_INSTR,				\
		.ctx.data = {						\
			.len = l,					\
			.buf.in = b,					\
			.force_8bit = true,				\
		},							\
		.delay_ns = ns,						\
	}

#define NAND_OP_8BIT_DATA_OUT(l, b, ns)					\
	{								\
		.type = NAND_OP_DATA_OUT_INSTR,				\
		.ctx.data = {						\
			.len = l,					\
			.buf.out = b,					\
			.force_8bit = true,				\
		},							\
		.delay_ns = ns,						\
	}

#define NAND_OP_WAIT_RDY(tout_ms, ns)					\
	{								\
		.type = NAND_OP_WAITRDY_INSTR,				\
		.ctx.waitrdy.timeout_ms = tout_ms,			\
		.delay_ns = ns,						\
	}

/**
 * struct nand_subop - a sub operation
 * @instrs: array of instructions
 * @ninstrs: length of the @instrs array
 * @first_instr_start_off: offset to start from for the first instruction
 *			   of the sub-operation
 * @last_instr_end_off: offset to end at (excluded) for the last instruction
 *			of the sub-operation
 *
 * Both @first_instr_start_off and @last_instr_end_off only apply to data or
 * address instructions.
 *
 * When an operation cannot be handled as is by the NAND controller, it will
 * be split by the parser into sub-operations which will be passed to the
 * controller driver.
 */
struct nand_subop {
	const struct nand_op_instr *instrs;
	unsigned int ninstrs;
	unsigned int first_instr_start_off;
	unsigned int last_instr_end_off;
};

unsigned int nand_subop_get_addr_start_off(const struct nand_subop *subop,
					   unsigned int op_id);
unsigned int nand_subop_get_num_addr_cyc(const struct nand_subop *subop,
					 unsigned int op_id);
unsigned int nand_subop_get_data_start_off(const struct nand_subop *subop,
					   unsigned int op_id);
unsigned int nand_subop_get_data_len(const struct nand_subop *subop,
				     unsigned int op_id);

/**
 * struct nand_op_parser_addr_constraints - Constraints for address instructions
 * @maxcycles: maximum number of address cycles the controller can issue in a
 *	       single step
 */
struct nand_op_parser_addr_constraints {
	unsigned int maxcycles;
};

/**
 * struct nand_op_parser_data_constraints - Constraints for data instructions
 * @maxlen: maximum data length that the controller can handle in a single step
 */
struct nand_op_parser_data_constraints {
	unsigned int maxlen;
};

/**
 * struct nand_op_parser_pattern_elem - One element of a pattern
 * @type: the instructuction type
 * @optional: whether this element of the pattern is optional or mandatory
 * @ctx: address or data constraint
 * @ctx.addr: address constraint (number of cycles)
 * @ctx.data: data constraint (data length)
 */
struct nand_op_parser_pattern_elem {
	enum nand_op_instr_type type;
	bool optional;
	union {
		struct nand_op_parser_addr_constraints addr;
		struct nand_op_parser_data_constraints data;
	} ctx;
};

#define NAND_OP_PARSER_PAT_CMD_ELEM(_opt)			\
	{							\
		.type = NAND_OP_CMD_INSTR,			\
		.optional = _opt,				\
	}

#define NAND_OP_PARSER_PAT_ADDR_ELEM(_opt, _maxcycles)		\
	{							\
		.type = NAND_OP_ADDR_INSTR,			\
		.optional = _opt,				\
		.ctx.addr.maxcycles = _maxcycles,		\
	}

#define NAND_OP_PARSER_PAT_DATA_IN_ELEM(_opt, _maxlen)		\
	{							\
		.type = NAND_OP_DATA_IN_INSTR,			\
		.optional = _opt,				\
		.ctx.data.maxlen = _maxlen,			\
	}

#define NAND_OP_PARSER_PAT_DATA_OUT_ELEM(_opt, _maxlen)		\
	{							\
		.type = NAND_OP_DATA_OUT_INSTR,			\
		.optional = _opt,				\
		.ctx.data.maxlen = _maxlen,			\
	}

#define NAND_OP_PARSER_PAT_WAITRDY_ELEM(_opt)			\
	{							\
		.type = NAND_OP_WAITRDY_INSTR,			\
		.optional = _opt,				\
	}

/**
 * struct nand_op_parser_pattern - NAND sub-operation pattern descriptor
 * @elems: array of pattern elements
 * @nelems: number of pattern elements in @elems array
 * @exec: the function that will issue a sub-operation
 *
 * A pattern is a list of elements, each element reprensenting one instruction
 * with its constraints. The pattern itself is used by the core to match NAND
 * chip operation with NAND controller operations.
 * Once a match between a NAND controller operation pattern and a NAND chip
 * operation (or a sub-set of a NAND operation) is found, the pattern ->exec()
 * hook is called so that the controller driver can issue the operation on the
 * bus.
 *
 * Controller drivers should declare as many patterns as they support and pass
 * this list of patterns (created with the help of the following macro) to
 * the nand_op_parser_exec_op() helper.
 */
struct nand_op_parser_pattern {
	const struct nand_op_parser_pattern_elem *elems;
	unsigned int nelems;
	int (*exec)(struct nand_chip *chip, const struct nand_subop *subop);
};

#define NAND_OP_PARSER_PATTERN(_exec, ...)							\
	{											\
		.exec = _exec,									\
		.elems = (const struct nand_op_parser_pattern_elem[]) { __VA_ARGS__ },		\
		.nelems = sizeof((struct nand_op_parser_pattern_elem[]) { __VA_ARGS__ }) /	\
			  sizeof(struct nand_op_parser_pattern_elem),				\
	}

/**
 * struct nand_op_parser - NAND controller operation parser descriptor
 * @patterns: array of supported patterns
 * @npatterns: length of the @patterns array
 *
 * The parser descriptor is just an array of supported patterns which will be
 * iterated by nand_op_parser_exec_op() everytime it tries to execute an
 * NAND operation (or tries to determine if a specific operation is supported).
 *
 * It is worth mentioning that patterns will be tested in their declaration
 * order, and the first match will be taken, so it's important to order patterns
 * appropriately so that simple/inefficient patterns are placed at the end of
 * the list. Usually, this is where you put single instruction patterns.
 */
struct nand_op_parser {
	const struct nand_op_parser_pattern *patterns;
	unsigned int npatterns;
};

#define NAND_OP_PARSER(...)									\
	{											\
		.patterns = (const struct nand_op_parser_pattern[]) { __VA_ARGS__ },		\
		.npatterns = sizeof((struct nand_op_parser_pattern[]) { __VA_ARGS__ }) /	\
			     sizeof(struct nand_op_parser_pattern),				\
	}

/**
 * struct nand_operation - NAND operation descriptor
 * @cs: the CS line to select for this NAND operation
 * @instrs: array of instructions to execute
 * @ninstrs: length of the @instrs array
 *
 * The actual operation structure that will be passed to chip->exec_op().
 */
struct nand_operation {
	unsigned int cs;
	const struct nand_op_instr *instrs;
	unsigned int ninstrs;
};

#define NAND_OPERATION(_cs, _instrs)				\
	{							\
		.cs = _cs,					\
		.instrs = _instrs,				\
		.ninstrs = ARRAY_SIZE(_instrs),			\
	}

int nand_op_parser_exec_op(struct nand_chip *chip,
			   const struct nand_op_parser *parser,
			   const struct nand_operation *op, bool check_only);
/**
 * struct nand_controller_ops - Controller operations
 *
 * @attach_chip: this method is called after the NAND detection phase after
 *		 flash ID and MTD fields such as erase size, page size and OOB
 *		 size have been set up. ECC requirements are available if
 *		 provided by the NAND chip or device tree. Typically used to
 *		 choose the appropriate ECC configuration and allocate
 *		 associated resources.
 *		 This hook is optional.
 * @detach_chip: free all resources allocated/claimed in
 *		 nand_controller_ops->attach_chip().
 *		 This hook is optional.
 * @exec_op:	 controller specific method to execute NAND operations.
 *		 This method replaces chip->legacy.cmdfunc(),
 *		 chip->legacy.{read,write}_{buf,byte,word}(),
 *		 chip->legacy.dev_ready() and chip->legacy.waifunc().
 * @setup_data_interface: setup the data interface and timing. If
 *			  chipnr is set to %NAND_DATA_IFACE_CHECK_ONLY this
 *			  means the configuration should not be applied but
 *			  only checked.
 *			  This hook is optional.
 */
struct nand_controller_ops {
	int (*attach_chip)(struct nand_chip *chip);
	void (*detach_chip)(struct nand_chip *chip);
	int (*exec_op)(struct nand_chip *chip,
		       const struct nand_operation *op,
		       bool check_only);
	int (*setup_data_interface)(struct nand_chip *chip, int chipnr,
				    const struct nand_data_interface *conf);
};

/**
 * struct nand_controller - Structure used to describe a NAND controller
 *
 * @lock:		lock used to serialize accesses to the NAND controller
 * @ops:		NAND controller operations.
 */
struct nand_controller {
	struct mutex lock;
	const struct nand_controller_ops *ops;
};

static inline void nand_controller_init(struct nand_controller *nfc)
{
	mutex_init(&nfc->lock);
}

/**
 * struct nand_controller_ops - Controller operations
 *
 * @attach_chip: this method is called after the NAND detection phase after
 *		 flash ID and MTD fields such as erase size, page size and OOB
 *		 size have been set up. ECC requirements are available if
 *		 provided by the NAND chip or device tree. Typically used to
 *		 choose the appropriate ECC configuration and allocate
 *		 associated resources.
 *		 This hook is optional.
 * @detach_chip: free all resources allocated/claimed in
 *		 nand_controller_ops->attach_chip().
 *		 This hook is optional.
 * @exec_op:	 controller specific method to execute NAND operations.
 *		 This method replaces chip->legacy.cmdfunc(),
 *		 chip->legacy.{read,write}_{buf,byte,word}(),
 *		 chip->legacy.dev_ready() and chip->legacy.waifunc().
 * @setup_data_interface: setup the data interface and timing. If
 *			  chipnr is set to %NAND_DATA_IFACE_CHECK_ONLY this
 *			  means the configuration should not be applied but
 *			  only checked.
 *			  This hook is optional.
 */
struct nand_controller_ops {
	int (*attach_chip)(struct nand_chip *chip);
	void (*detach_chip)(struct nand_chip *chip);
	int (*exec_op)(struct nand_chip *chip,
		       const struct nand_operation *op,
		       bool check_only);
	int (*setup_data_interface)(struct nand_chip *chip, int chipnr,
				    const struct nand_data_interface *conf);
};

/**
 * struct nand_controller - Structure used to describe a NAND controller
 *
 * @lock:		lock used to serialize accesses to the NAND controller
 * @ops:		NAND controller operations.
 */
struct nand_controller {
	struct mutex lock;
	const struct nand_controller_ops *ops;
};

static inline void nand_controller_init(struct nand_controller *nfc)
{
	mutex_init(&nfc->lock);
}

/**
 * struct nand_legacy - NAND chip legacy fields/hooks
 * @IO_ADDR_R: address to read the 8 I/O lines of the flash device
 * @IO_ADDR_W: address to write the 8 I/O lines of the flash device
 * @select_chip: select/deselect a specific target/die
 * @read_byte: read one byte from the chip
 * @write_byte: write a single byte to the chip on the low 8 I/O lines
 * @write_buf: write data from the buffer to the chip
 * @read_buf: read data from the chip into the buffer
 * @cmd_ctrl: hardware specific function for controlling ALE/CLE/nCE. Also used
 *	      to write command and address
 * @cmdfunc: hardware specific function for writing commands to the chip.
 * @dev_ready: hardware specific function for accessing device ready/busy line.
 *	       If set to NULL no access to ready/busy is available and the
 *	       ready/busy information is read from the chip status register.
 * @waitfunc: hardware specific function for wait on ready.
 * @block_bad: check if a block is bad, using OOB markers
 * @block_markbad: mark a block bad
 * @set_features: set the NAND chip features
 * @get_features: get the NAND chip features
 * @chip_delay: chip dependent delay for transferring data from array to read
 *		regs (tR).
 * @dummy_controller: dummy controller implementation for drivers that can
 *		      only control a single chip
 *
 * If you look at this structure you're already wrong. These fields/hooks are
 * all deprecated.
 */
struct nand_legacy {
	void __iomem *IO_ADDR_R;
	void __iomem *IO_ADDR_W;
	void (*select_chip)(struct nand_chip *chip, int cs);
	u8 (*read_byte)(struct nand_chip *chip);
	void (*write_byte)(struct nand_chip *chip, u8 byte);
	void (*write_buf)(struct nand_chip *chip, const u8 *buf, int len);
	void (*read_buf)(struct nand_chip *chip, u8 *buf, int len);
	void (*cmd_ctrl)(struct nand_chip *chip, int dat, unsigned int ctrl);
	void (*cmdfunc)(struct nand_chip *chip, unsigned command, int column,
			int page_addr);
	int (*dev_ready)(struct nand_chip *chip);
	int (*waitfunc)(struct nand_chip *chip);
	int (*block_bad)(struct nand_chip *chip, loff_t ofs);
	int (*block_markbad)(struct nand_chip *chip, loff_t ofs);
	int (*set_features)(struct nand_chip *chip, int feature_addr,
			    u8 *subfeature_para);
	int (*get_features)(struct nand_chip *chip, int feature_addr,
			    u8 *subfeature_para);
	int chip_delay;
	struct nand_controller dummy_controller;
};

/**
 * struct nand_chip - NAND Private Flash Chip Data
 * @base:		Inherit from the generic NAND device
 * @legacy:		All legacy fields/hooks. If you develop a new driver,
 *			don't even try to use any of these fields/hooks, and if
 *			you're modifying an existing driver that is using those
 *			fields/hooks, you should consider reworking the driver
 *			avoid using them.
 * @setup_read_retry:	[FLASHSPECIFIC] flash (vendor) specific function for
 *			setting the read-retry mode. Mostly needed for MLC NAND.
 * @ecc:		[BOARDSPECIFIC] ECC control structure
 * @buf_align:		minimum buffer alignment required by a platform
 * @oob_poi:		"poison value buffer," used for laying out OOB data
 *			before writing
 * @page_shift:		[INTERN] number of address bits in a page (column
 *			address bits).
 * @phys_erase_shift:	[INTERN] number of address bits in a physical eraseblock
 * @bbt_erase_shift:	[INTERN] number of address bits in a bbt entry
 * @chip_shift:		[INTERN] number of address bits in one chip
 * @options:		[BOARDSPECIFIC] various chip options. They can partly
 *			be set to inform nand_scan about special functionality.
 *			See the defines for further explanation.
 * @bbt_options:	[INTERN] bad block specific options. All options used
 *			here must come from bbm.h. By default, these options
 *			will be copied to the appropriate nand_bbt_descr's.
 * @badblockpos:	[INTERN] position of the bad block marker in the oob
 *			area.
 * @badblockbits:	[INTERN] minimum number of set bits in a good block's
 *			bad block marker position; i.e., BBM == 11110111b is
 *			not bad when badblockbits == 7
 * @onfi_timing_mode_default: [INTERN] default ONFI timing mode. This field is
 *			      set to the actually used ONFI mode if the chip is
 *			      ONFI compliant or deduced from the datasheet if
 *			      the NAND chip is not ONFI compliant.
 * @pagemask:		[INTERN] page number mask = number of (pages / chip) - 1
 * @data_buf:		[INTERN] buffer for data, size is (page size + oobsize).
 * @pagecache:		Structure containing page cache related fields
 * @pagecache.bitflips:	Number of bitflips of the cached page
 * @pagecache.page:	Page number currently in the cache. -1 means no page is
 *			currently cached
 * @subpagesize:	[INTERN] holds the subpagesize
 * @id:			[INTERN] holds NAND ID
 * @parameters:		[INTERN] holds generic parameters under an easily
 *			readable form.
 * @data_interface:	[INTERN] NAND interface timing information
 * @cur_cs:		currently selected target. -1 means no target selected,
 *			otherwise we should always have cur_cs >= 0 &&
<<<<<<< HEAD
 *			cur_cs < numchips. NAND Controller drivers should not
 *			modify this value, but they're allowed to read it.
=======
 *			cur_cs < nanddev_ntargets(). NAND Controller drivers
 *			should not modify this value, but they're allowed to
 *			read it.
>>>>>>> 0ecfebd2
 * @read_retries:	[INTERN] the number of read retry modes supported
 * @lock:		lock protecting the suspended field. Also used to
 *			serialize accesses to the NAND device.
 * @suspended:		set to 1 when the device is suspended, 0 when it's not.
 * @bbt:		[INTERN] bad block table pointer
 * @bbt_td:		[REPLACEABLE] bad block table descriptor for flash
 *			lookup.
 * @bbt_md:		[REPLACEABLE] bad block table mirror descriptor
 * @badblock_pattern:	[REPLACEABLE] bad block scan pattern used for initial
 *			bad block scan.
 * @controller:		[REPLACEABLE] a pointer to a hardware controller
 *			structure which is shared among multiple independent
 *			devices.
 * @priv:		[OPTIONAL] pointer to private chip data
 * @manufacturer:	[INTERN] Contains manufacturer information
 * @manufacturer.desc:	[INTERN] Contains manufacturer's description
 * @manufacturer.priv:	[INTERN] Contains manufacturer private information
 */

struct nand_chip {
	struct nand_device base;

	struct nand_legacy legacy;

	int (*setup_read_retry)(struct nand_chip *chip, int retry_mode);

	unsigned int options;
	unsigned int bbt_options;

	int page_shift;
	int phys_erase_shift;
	int bbt_erase_shift;
	int chip_shift;
	int pagemask;
	u8 *data_buf;

	struct {
		unsigned int bitflips;
		int page;
	} pagecache;

	int subpagesize;
	int onfi_timing_mode_default;
	unsigned int badblockpos;
	int badblockbits;

	struct nand_id id;
	struct nand_parameters parameters;

	struct nand_data_interface data_interface;

	int cur_cs;

	int read_retries;

	struct mutex lock;
	unsigned int suspended : 1;

	uint8_t *oob_poi;
	struct nand_controller *controller;

	struct nand_ecc_ctrl ecc;
	unsigned long buf_align;

	uint8_t *bbt;
	struct nand_bbt_descr *bbt_td;
	struct nand_bbt_descr *bbt_md;

	struct nand_bbt_descr *badblock_pattern;

	void *priv;

	struct {
		const struct nand_manufacturer *desc;
		void *priv;
	} manufacturer;
};

extern const struct mtd_ooblayout_ops nand_ooblayout_sp_ops;
extern const struct mtd_ooblayout_ops nand_ooblayout_lp_ops;

static inline struct nand_chip *mtd_to_nand(struct mtd_info *mtd)
{
	return container_of(mtd, struct nand_chip, base.mtd);
}

static inline struct mtd_info *nand_to_mtd(struct nand_chip *chip)
{
	return &chip->base.mtd;
}

static inline void *nand_get_controller_data(struct nand_chip *chip)
{
	return chip->priv;
}

static inline void nand_set_controller_data(struct nand_chip *chip, void *priv)
{
	chip->priv = priv;
}

static inline void nand_set_manufacturer_data(struct nand_chip *chip,
					      void *priv)
{
	chip->manufacturer.priv = priv;
}

static inline void *nand_get_manufacturer_data(struct nand_chip *chip)
{
	return chip->manufacturer.priv;
}

static inline void nand_set_flash_node(struct nand_chip *chip,
				       struct device_node *np)
{
	mtd_set_of_node(nand_to_mtd(chip), np);
}

static inline struct device_node *nand_get_flash_node(struct nand_chip *chip)
{
	return mtd_get_of_node(nand_to_mtd(chip));
}

/*
 * A helper for defining older NAND chips where the second ID byte fully
 * defined the chip, including the geometry (chip size, eraseblock size, page
 * size). All these chips have 512 bytes NAND page size.
 */
#define LEGACY_ID_NAND(nm, devid, chipsz, erasesz, opts)          \
	{ .name = (nm), {{ .dev_id = (devid) }}, .pagesize = 512, \
	  .chipsize = (chipsz), .erasesize = (erasesz), .options = (opts) }

/*
 * A helper for defining newer chips which report their page size and
 * eraseblock size via the extended ID bytes.
 *
 * The real difference between LEGACY_ID_NAND and EXTENDED_ID_NAND is that with
 * EXTENDED_ID_NAND, manufacturers overloaded the same device ID so that the
 * device ID now only represented a particular total chip size (and voltage,
 * buswidth), and the page size, eraseblock size, and OOB size could vary while
 * using the same device ID.
 */
#define EXTENDED_ID_NAND(nm, devid, chipsz, opts)                      \
	{ .name = (nm), {{ .dev_id = (devid) }}, .chipsize = (chipsz), \
	  .options = (opts) }

#define NAND_ECC_INFO(_strength, _step)	\
			{ .strength_ds = (_strength), .step_ds = (_step) }
#define NAND_ECC_STRENGTH(type)		((type)->ecc.strength_ds)
#define NAND_ECC_STEP(type)		((type)->ecc.step_ds)

/**
 * struct nand_flash_dev - NAND Flash Device ID Structure
 * @name: a human-readable name of the NAND chip
 * @dev_id: the device ID (the second byte of the full chip ID array)
 * @mfr_id: manufecturer ID part of the full chip ID array (refers the same
 *          memory address as ``id[0]``)
 * @dev_id: device ID part of the full chip ID array (refers the same memory
 *          address as ``id[1]``)
 * @id: full device ID array
 * @pagesize: size of the NAND page in bytes; if 0, then the real page size (as
 *            well as the eraseblock size) is determined from the extended NAND
 *            chip ID array)
 * @chipsize: total chip size in MiB
 * @erasesize: eraseblock size in bytes (determined from the extended ID if 0)
 * @options: stores various chip bit options
 * @id_len: The valid length of the @id.
 * @oobsize: OOB size
 * @ecc: ECC correctability and step information from the datasheet.
 * @ecc.strength_ds: The ECC correctability from the datasheet, same as the
 *                   @ecc_strength_ds in nand_chip{}.
 * @ecc.step_ds: The ECC step required by the @ecc.strength_ds, same as the
 *               @ecc_step_ds in nand_chip{}, also from the datasheet.
 *               For example, the "4bit ECC for each 512Byte" can be set with
 *               NAND_ECC_INFO(4, 512).
 * @onfi_timing_mode_default: the default ONFI timing mode entered after a NAND
 *			      reset. Should be deduced from timings described
 *			      in the datasheet.
 *
 */
struct nand_flash_dev {
	char *name;
	union {
		struct {
			uint8_t mfr_id;
			uint8_t dev_id;
		};
		uint8_t id[NAND_MAX_ID_LEN];
	};
	unsigned int pagesize;
	unsigned int chipsize;
	unsigned int erasesize;
	unsigned int options;
	uint16_t id_len;
	uint16_t oobsize;
	struct {
		uint16_t strength_ds;
		uint16_t step_ds;
	} ecc;
	int onfi_timing_mode_default;
};

int nand_create_bbt(struct nand_chip *chip);

/*
 * Check if it is a SLC nand.
 * The !nand_is_slc() can be used to check the MLC/TLC nand chips.
 * We do not distinguish the MLC and TLC now.
 */
static inline bool nand_is_slc(struct nand_chip *chip)
{
	WARN(nanddev_bits_per_cell(&chip->base) == 0,
	     "chip->bits_per_cell is used uninitialized\n");
	return nanddev_bits_per_cell(&chip->base) == 1;
}

/**
 * Check if the opcode's address should be sent only on the lower 8 bits
 * @command: opcode to check
 */
static inline int nand_opcode_8bits(unsigned int command)
{
	switch (command) {
	case NAND_CMD_READID:
	case NAND_CMD_PARAM:
	case NAND_CMD_GET_FEATURES:
	case NAND_CMD_SET_FEATURES:
		return 1;
	default:
		break;
	}
	return 0;
}

int nand_check_erased_ecc_chunk(void *data, int datalen,
				void *ecc, int ecclen,
				void *extraoob, int extraooblen,
				int threshold);

int nand_ecc_choose_conf(struct nand_chip *chip,
			 const struct nand_ecc_caps *caps, int oobavail);

/* Default write_oob implementation */
int nand_write_oob_std(struct nand_chip *chip, int page);

/* Default read_oob implementation */
int nand_read_oob_std(struct nand_chip *chip, int page);

/* Stub used by drivers that do not support GET/SET FEATURES operations */
int nand_get_set_features_notsupp(struct nand_chip *chip, int addr,
				  u8 *subfeature_param);

/* Default read_page_raw implementation */
int nand_read_page_raw(struct nand_chip *chip, uint8_t *buf, int oob_required,
		       int page);

/* Default write_page_raw implementation */
int nand_write_page_raw(struct nand_chip *chip, const uint8_t *buf,
			int oob_required, int page);

/* Reset and initialize a NAND device */
int nand_reset(struct nand_chip *chip, int chipnr);

/* NAND operation helpers */
int nand_reset_op(struct nand_chip *chip);
int nand_readid_op(struct nand_chip *chip, u8 addr, void *buf,
		   unsigned int len);
int nand_status_op(struct nand_chip *chip, u8 *status);
int nand_erase_op(struct nand_chip *chip, unsigned int eraseblock);
int nand_read_page_op(struct nand_chip *chip, unsigned int page,
		      unsigned int offset_in_page, void *buf, unsigned int len);
int nand_change_read_column_op(struct nand_chip *chip,
			       unsigned int offset_in_page, void *buf,
			       unsigned int len, bool force_8bit);
int nand_read_oob_op(struct nand_chip *chip, unsigned int page,
		     unsigned int offset_in_page, void *buf, unsigned int len);
int nand_prog_page_begin_op(struct nand_chip *chip, unsigned int page,
			    unsigned int offset_in_page, const void *buf,
			    unsigned int len);
int nand_prog_page_end_op(struct nand_chip *chip);
int nand_prog_page_op(struct nand_chip *chip, unsigned int page,
		      unsigned int offset_in_page, const void *buf,
		      unsigned int len);
int nand_change_write_column_op(struct nand_chip *chip,
				unsigned int offset_in_page, const void *buf,
				unsigned int len, bool force_8bit);
int nand_read_data_op(struct nand_chip *chip, void *buf, unsigned int len,
		      bool force_8bit);
int nand_write_data_op(struct nand_chip *chip, const void *buf,
		       unsigned int len, bool force_8bit);

/* Scan and identify a NAND device */
int nand_scan_with_ids(struct nand_chip *chip, unsigned int max_chips,
		       struct nand_flash_dev *ids);

static inline int nand_scan(struct nand_chip *chip, unsigned int max_chips)
{
	return nand_scan_with_ids(chip, max_chips, NULL);
}

/* Internal helper for board drivers which need to override command function */
void nand_wait_ready(struct nand_chip *chip);

/*
 * Free resources held by the NAND device, must be called on error after a
 * sucessful nand_scan().
 */
void nand_cleanup(struct nand_chip *chip);
/* Unregister the MTD device and calls nand_cleanup() */
void nand_release(struct nand_chip *chip);

/*
 * External helper for controller drivers that have to implement the WAITRDY
 * instruction and have no physical pin to check it.
 */
int nand_soft_waitrdy(struct nand_chip *chip, unsigned long timeout_ms);
struct gpio_desc;
int nand_gpio_waitrdy(struct nand_chip *chip, struct gpio_desc *gpiod,
		      unsigned long timeout_ms);

/* Select/deselect a NAND target. */
void nand_select_target(struct nand_chip *chip, unsigned int cs);
void nand_deselect_target(struct nand_chip *chip);
<<<<<<< HEAD
=======

/**
 * nand_get_data_buf() - Get the internal page buffer
 * @chip: NAND chip object
 *
 * Returns the pre-allocated page buffer after invalidating the cache. This
 * function should be used by drivers that do not want to allocate their own
 * bounce buffer and still need such a buffer for specific operations (most
 * commonly when reading OOB data only).
 *
 * Be careful to never call this function in the write/write_oob path, because
 * the core may have placed the data to be written out in this buffer.
 *
 * Return: pointer to the page cache buffer
 */
static inline void *nand_get_data_buf(struct nand_chip *chip)
{
	chip->pagecache.page = -1;

	return chip->data_buf;
}
>>>>>>> 0ecfebd2

#endif /* __LINUX_MTD_RAWNAND_H */<|MERGE_RESOLUTION|>--- conflicted
+++ resolved
@@ -873,54 +873,6 @@
 int nand_op_parser_exec_op(struct nand_chip *chip,
 			   const struct nand_op_parser *parser,
 			   const struct nand_operation *op, bool check_only);
-/**
- * struct nand_controller_ops - Controller operations
- *
- * @attach_chip: this method is called after the NAND detection phase after
- *		 flash ID and MTD fields such as erase size, page size and OOB
- *		 size have been set up. ECC requirements are available if
- *		 provided by the NAND chip or device tree. Typically used to
- *		 choose the appropriate ECC configuration and allocate
- *		 associated resources.
- *		 This hook is optional.
- * @detach_chip: free all resources allocated/claimed in
- *		 nand_controller_ops->attach_chip().
- *		 This hook is optional.
- * @exec_op:	 controller specific method to execute NAND operations.
- *		 This method replaces chip->legacy.cmdfunc(),
- *		 chip->legacy.{read,write}_{buf,byte,word}(),
- *		 chip->legacy.dev_ready() and chip->legacy.waifunc().
- * @setup_data_interface: setup the data interface and timing. If
- *			  chipnr is set to %NAND_DATA_IFACE_CHECK_ONLY this
- *			  means the configuration should not be applied but
- *			  only checked.
- *			  This hook is optional.
- */
-struct nand_controller_ops {
-	int (*attach_chip)(struct nand_chip *chip);
-	void (*detach_chip)(struct nand_chip *chip);
-	int (*exec_op)(struct nand_chip *chip,
-		       const struct nand_operation *op,
-		       bool check_only);
-	int (*setup_data_interface)(struct nand_chip *chip, int chipnr,
-				    const struct nand_data_interface *conf);
-};
-
-/**
- * struct nand_controller - Structure used to describe a NAND controller
- *
- * @lock:		lock used to serialize accesses to the NAND controller
- * @ops:		NAND controller operations.
- */
-struct nand_controller {
-	struct mutex lock;
-	const struct nand_controller_ops *ops;
-};
-
-static inline void nand_controller_init(struct nand_controller *nfc)
-{
-	mutex_init(&nfc->lock);
-}
 
 /**
  * struct nand_controller_ops - Controller operations
@@ -1069,14 +1021,9 @@
  * @data_interface:	[INTERN] NAND interface timing information
  * @cur_cs:		currently selected target. -1 means no target selected,
  *			otherwise we should always have cur_cs >= 0 &&
-<<<<<<< HEAD
- *			cur_cs < numchips. NAND Controller drivers should not
- *			modify this value, but they're allowed to read it.
-=======
  *			cur_cs < nanddev_ntargets(). NAND Controller drivers
  *			should not modify this value, but they're allowed to
  *			read it.
->>>>>>> 0ecfebd2
  * @read_retries:	[INTERN] the number of read retry modes supported
  * @lock:		lock protecting the suspended field. Also used to
  *			serialize accesses to the NAND device.
@@ -1400,8 +1347,6 @@
 /* Select/deselect a NAND target. */
 void nand_select_target(struct nand_chip *chip, unsigned int cs);
 void nand_deselect_target(struct nand_chip *chip);
-<<<<<<< HEAD
-=======
 
 /**
  * nand_get_data_buf() - Get the internal page buffer
@@ -1423,6 +1368,5 @@
 
 	return chip->data_buf;
 }
->>>>>>> 0ecfebd2
 
 #endif /* __LINUX_MTD_RAWNAND_H */