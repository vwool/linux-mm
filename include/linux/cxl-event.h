/* SPDX-License-Identifier: GPL-2.0 */
/* Copyright(c) 2023 Intel Corporation. */
#ifndef _LINUX_CXL_EVENT_H
#define _LINUX_CXL_EVENT_H

<<<<<<< HEAD
#include <linux/types.h>
#include <linux/uuid.h>
=======
#include <linux/workqueue_types.h>
>>>>>>> c19ac30e

/*
 * Common Event Record Format
 * CXL rev 3.0 section 8.2.9.2.1; Table 8-42
 */
struct cxl_event_record_hdr {
	u8 length;
	u8 flags[3];
	__le16 handle;
	__le16 related_handle;
	__le64 timestamp;
	u8 maint_op_class;
	u8 reserved[15];
} __packed;

#define CXL_EVENT_RECORD_DATA_LENGTH 0x50
struct cxl_event_generic {
	struct cxl_event_record_hdr hdr;
	u8 data[CXL_EVENT_RECORD_DATA_LENGTH];
} __packed;

/*
 * General Media Event Record
 * CXL rev 3.0 Section 8.2.9.2.1.1; Table 8-43
 */
#define CXL_EVENT_GEN_MED_COMP_ID_SIZE	0x10
struct cxl_event_gen_media {
	struct cxl_event_record_hdr hdr;
	__le64 phys_addr;
	u8 descriptor;
	u8 type;
	u8 transaction_type;
	u8 validity_flags[2];
	u8 channel;
	u8 rank;
	u8 device[3];
	u8 component_id[CXL_EVENT_GEN_MED_COMP_ID_SIZE];
	u8 reserved[46];
} __packed;

/*
 * DRAM Event Record - DER
 * CXL rev 3.0 section 8.2.9.2.1.2; Table 3-44
 */
#define CXL_EVENT_DER_CORRECTION_MASK_SIZE	0x20
struct cxl_event_dram {
	struct cxl_event_record_hdr hdr;
	__le64 phys_addr;
	u8 descriptor;
	u8 type;
	u8 transaction_type;
	u8 validity_flags[2];
	u8 channel;
	u8 rank;
	u8 nibble_mask[3];
	u8 bank_group;
	u8 bank;
	u8 row[3];
	u8 column[2];
	u8 correction_mask[CXL_EVENT_DER_CORRECTION_MASK_SIZE];
	u8 reserved[0x17];
} __packed;

/*
 * Get Health Info Record
 * CXL rev 3.0 section 8.2.9.8.3.1; Table 8-100
 */
struct cxl_get_health_info {
	u8 health_status;
	u8 media_status;
	u8 add_status;
	u8 life_used;
	u8 device_temp[2];
	u8 dirty_shutdown_cnt[4];
	u8 cor_vol_err_cnt[4];
	u8 cor_per_err_cnt[4];
} __packed;

/*
 * Memory Module Event Record
 * CXL rev 3.0 section 8.2.9.2.1.3; Table 8-45
 */
struct cxl_event_mem_module {
	struct cxl_event_record_hdr hdr;
	u8 event_type;
	struct cxl_get_health_info info;
	u8 reserved[0x3d];
} __packed;

/*
 * General Media or DRAM Event Common Fields
 * - provides common access to phys_addr
 */
struct cxl_event_common {
	struct cxl_event_record_hdr hdr;
	__le64 phys_addr;
} __packed;

union cxl_event {
	struct cxl_event_generic generic;
	struct cxl_event_gen_media gen_media;
	struct cxl_event_dram dram;
	struct cxl_event_mem_module mem_module;
	struct cxl_event_common common;
} __packed;

/*
 * Common Event Record Format; in event logs
 * CXL rev 3.0 section 8.2.9.2.1; Table 8-42
 */
struct cxl_event_record_raw {
	uuid_t id;
	union cxl_event event;
} __packed;

enum cxl_event_type {
	CXL_CPER_EVENT_GENERIC,
	CXL_CPER_EVENT_GEN_MEDIA,
	CXL_CPER_EVENT_DRAM,
	CXL_CPER_EVENT_MEM_MODULE,
};

#define CPER_CXL_DEVICE_ID_VALID		BIT(0)
#define CPER_CXL_DEVICE_SN_VALID		BIT(1)
#define CPER_CXL_COMP_EVENT_LOG_VALID		BIT(2)
struct cxl_cper_event_rec {
	struct {
		u32 length;
		u64 validation_bits;
		struct cper_cxl_event_devid {
			u16 vendor_id;
			u16 device_id;
			u8 func_num;
			u8 device_num;
			u8 bus_num;
			u16 segment_num;
			u16 slot_num; /* bits 2:0 reserved */
			u8 reserved;
		} __packed device_id;
		struct cper_cxl_event_sn {
			u32 lower_dw;
			u32 upper_dw;
		} __packed dev_serial_num;
	} __packed hdr;

	union cxl_event event;
} __packed;

struct cxl_cper_work_data {
	enum cxl_event_type event_type;
	struct cxl_cper_event_rec rec;
};

#ifdef CONFIG_ACPI_APEI_GHES
int cxl_cper_register_work(struct work_struct *work);
int cxl_cper_unregister_work(struct work_struct *work);
int cxl_cper_kfifo_get(struct cxl_cper_work_data *wd);
#else
static inline int cxl_cper_register_work(struct work_struct *work);
{
	return 0;
}

static inline int cxl_cper_unregister_work(struct work_struct *work);
{
	return 0;
}
static inline int cxl_cper_kfifo_get(struct cxl_cper_work_data *wd)
{
	return 0;
}
#endif

#endif /* _LINUX_CXL_EVENT_H */<|MERGE_RESOLUTION|>--- conflicted
+++ resolved
@@ -3,12 +3,9 @@
 #ifndef _LINUX_CXL_EVENT_H
 #define _LINUX_CXL_EVENT_H
 
-<<<<<<< HEAD
 #include <linux/types.h>
 #include <linux/uuid.h>
-=======
 #include <linux/workqueue_types.h>
->>>>>>> c19ac30e
 
 /*
  * Common Event Record Format
