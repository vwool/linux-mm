--- conflicted
+++ resolved
@@ -53,10 +53,6 @@
 Output format selection (mutually exclusive):
   -man			Output troff manual page format. This is the default.
   -rst			Output reStructuredText format.
-<<<<<<< HEAD
-  -text			Output plain text format.
-=======
->>>>>>> 661e50bc
   -none			Do not output documentation, only warnings.
 
 Output selection (mutually exclusive):
@@ -406,27 +402,9 @@
 	$output_mode = "rst";
 	@highlights = @highlights_rst;
 	$blankline = $blankline_rst;
-<<<<<<< HEAD
-    } elsif ($cmd eq "-docbook") {
-	$output_mode = "xml";
-	@highlights = @highlights_xml;
-	$blankline = $blankline_xml;
-    } elsif ($cmd eq "-list") {
-	$output_mode = "list";
-	@highlights = @highlights_list;
-	$blankline = $blankline_list;
-    } elsif ($cmd eq "-gnome") {
-	$output_mode = "gnome";
-	@highlights = @highlights_gnome;
-	$blankline = $blankline_gnome;
-    } elsif ($cmd eq "-none") {
-	$output_mode = "none";
-    } elsif ($cmd eq "-module") { # not needed for XML, inherits from calling document
-=======
     } elsif ($cmd eq "none") {
 	$output_mode = "none";
     } elsif ($cmd eq "module") { # not needed for XML, inherits from calling document
->>>>>>> 661e50bc
 	$modulename = shift @ARGV;
     } elsif ($cmd eq "function") { # to only output specific functions
 	$output_selection = OUTPUT_INCLUDE;
@@ -977,24 +955,6 @@
 sub output_blockhead_none(%) {
 }
 
-
-## none mode output functions
-
-sub output_function_none(%) {
-}
-
-sub output_enum_none(%) {
-}
-
-sub output_typedef_none(%) {
-}
-
-sub output_struct_none(%) {
-}
-
-sub output_blockhead_none(%) {
-}
-
 ##
 # generic output function for all types (function, struct/union, typedef, enum);
 # calls the generated, variable output_ function name based on
@@ -1054,10 +1014,6 @@
 	$members =~ s/\/\*\s*private:.*//gosi;
 	# strip comments:
 	$members =~ s/\/\*.*?\*\///gos;
-<<<<<<< HEAD
-	$nested =~ s/\/\*.*?\*\///gos;
-=======
->>>>>>> 661e50bc
 	# strip attributes
 	$members =~ s/__attribute__\s*\(\([a-z,_\*\s\(\)]*\)\)//i;
 	$members =~ s/__aligned\s*\([^;]*\)//gos;
@@ -1065,13 +1021,6 @@
 	# replace DECLARE_BITMAP
 	$members =~ s/DECLARE_BITMAP\s*\(([^,)]+),\s*([^,)]+)\)/unsigned long $1\[BITS_TO_LONGS($2)\]/gos;
 	# replace DECLARE_HASHTABLE
-<<<<<<< HEAD
-	$members =~ s/DECLARE_HASHTABLE\s*\(([^,)]+), ([^,)]+)\)/unsigned long $1\[1 << (($2) - 1)\]/gos;
-
-	create_parameterlist($members, ';', $file);
-	check_sections($file, $declaration_name, $decl_type, $sectcheck, $struct_actual, $nested);
-
-=======
 	$members =~ s/DECLARE_HASHTABLE\s*\(([^,)]+),\s*([^,)]+)\)/unsigned long $1\[1 << (($2) - 1)\]/gos;
 	# replace DECLARE_KFIFO
 	$members =~ s/DECLARE_KFIFO\s*\(([^,)]+),\s*([^,)]+),\s*([^,)]+)\)/$2 \*$1/gos;
@@ -1171,7 +1120,6 @@
 		$declaration .= "\t" . $clause . "\n";
 		$level++ if ($clause =~ m/({)/ && !($clause =~m/}/));
 	}
->>>>>>> 661e50bc
 	output_declaration($declaration_name,
 			   'struct',
 			   {'struct' => $declaration_name,
@@ -1259,14 +1207,9 @@
 
 	while (my ($k, $v) = each %parameterdescs) {
 	    if (!exists($_members{$k})) {
-<<<<<<< HEAD
-	     print STDERR "${file}:$.: warning: Excess enum value " .
-	                  "'$k' description in '$declaration_name'\n";
-=======
 	        if (show_warnings("enum", $declaration_name)) {
 		     print STDERR "${file}:$.: warning: Excess enum value '$k' description in '$declaration_name'\n";
 		}
->>>>>>> 661e50bc
 	    }
         }
 
@@ -1530,17 +1473,6 @@
 					"'$sects[$sx]' " .
 					"description in '$decl_name'\n";
 				++$warnings;
-<<<<<<< HEAD
-			} else {
-				if ($nested !~ m/\Q$sects[$sx]\E/) {
-				    print STDERR "${file}:$.: warning: " .
-					"Excess $decl_type member " .
-					"'$sects[$sx]' " .
-					"description in '$decl_name'\n";
-				    ++$warnings;
-				}
-=======
->>>>>>> 661e50bc
 			}
 		}
 	}
