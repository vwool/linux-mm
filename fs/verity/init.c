--- conflicted
+++ resolved
@@ -10,11 +10,6 @@
 #include <linux/ratelimit.h>
 
 #ifdef CONFIG_SYSCTL
-<<<<<<< HEAD
-static struct ctl_table_header *fsverity_sysctl_header;
-
-=======
->>>>>>> 0c383648
 static struct ctl_table fsverity_sysctl_table[] = {
 #ifdef CONFIG_FS_VERITY_BUILTIN_SIGNATURES
 	{
@@ -31,14 +26,7 @@
 
 static void __init fsverity_init_sysctl(void)
 {
-<<<<<<< HEAD
-	fsverity_sysctl_header = register_sysctl("fs/verity",
-						 fsverity_sysctl_table);
-	if (!fsverity_sysctl_header)
-		panic("fsverity sysctl registration failed");
-=======
 	register_sysctl_init("fs/verity", fsverity_sysctl_table);
->>>>>>> 0c383648
 }
 #else /* CONFIG_SYSCTL */
 static inline void fsverity_init_sysctl(void)
