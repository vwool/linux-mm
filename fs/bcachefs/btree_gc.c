--- conflicted
+++ resolved
@@ -531,75 +531,19 @@
 	bch2_bkey_buf_exit(&cur_k, c);
 	printbuf_exit(&buf);
 	bch_err_fn(c, ret);
-<<<<<<< HEAD
-	return ret;
-}
-
-static int bch2_check_root(struct btree_trans *trans, enum btree_id i,
-			   bool *reconstructed_root)
-{
-	struct bch_fs *c = trans->c;
-	struct btree_root *r = bch2_btree_id_root(c, i);
-	struct printbuf buf = PRINTBUF;
-	int ret = 0;
-
-	bch2_btree_id_to_text(&buf, i);
-
-	if (r->error) {
-		bch_info(c, "btree root %s unreadable, must recover from scan", buf.buf);
-
-		r->alive = false;
-		r->error = 0;
-
-		if (!bch2_btree_has_scanned_nodes(c, i)) {
-			__fsck_err(trans,
-				   FSCK_CAN_FIX|(!btree_id_important(i) ? FSCK_AUTOFIX : 0),
-				   btree_root_unreadable_and_scan_found_nothing,
-				   "no nodes found for btree %s, continue?", buf.buf);
-			bch2_btree_root_alloc_fake_trans(trans, i, 0);
-		} else {
-			bch2_btree_root_alloc_fake_trans(trans, i, 1);
-			bch2_shoot_down_journal_keys(c, i, 1, BTREE_MAX_DEPTH, POS_MIN, SPOS_MAX);
-			ret = bch2_get_scanned_nodes(c, i, 0, POS_MIN, SPOS_MAX);
-			if (ret)
-				goto err;
-		}
-
-		*reconstructed_root = true;
-	}
-err:
-fsck_err:
-	printbuf_exit(&buf);
-	bch_err_fn(c, ret);
-=======
->>>>>>> 1aee3a44
 	return ret;
 }
 
 static int bch2_check_root(struct btree_trans *trans, enum btree_id btree,
 			   bool *reconstructed_root)
 {
-<<<<<<< HEAD
-	struct btree_trans *trans = bch2_trans_get(c);
-	struct bpos pulled_from_scan = POS_MIN;
-=======
 	struct bch_fs *c = trans->c;
 	struct btree_root *r = bch2_btree_id_root(c, btree);
 	struct printbuf buf = PRINTBUF;
->>>>>>> 1aee3a44
 	int ret = 0;
 
 	bch2_btree_id_to_text(&buf, btree);
 
-<<<<<<< HEAD
-	for (unsigned i = 0; i < btree_id_nr_alive(c) && !ret; i++) {
-		bool reconstructed_root = false;
-recover:
-		ret = lockrestart_do(trans, bch2_check_root(trans, i, &reconstructed_root));
-		if (ret)
-			break;
-
-=======
 	if (r->error) {
 		bch_info(c, "btree root %s unreadable, must recover from scan", buf.buf);
 
@@ -651,7 +595,6 @@
 		if (ret)
 			break;
 
->>>>>>> 1aee3a44
 		struct btree_root *r = bch2_btree_id_root(c, i);
 		struct btree *b = r->b;
 
