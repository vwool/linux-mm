--- conflicted
+++ resolved
@@ -611,8 +611,6 @@
 	int ret = bch2_accounting_mem_mod_locked(trans, bkey_s_c_to_accounting(k),
 						 BCH_ACCOUNTING_read);
 	percpu_up_read(&c->mark_lock);
-<<<<<<< HEAD
-=======
 	return ret;
 }
 
@@ -671,7 +669,6 @@
 
 fsck_err:
 	printbuf_exit(&buf);
->>>>>>> 8ee0f23e
 	return ret;
 invalid_device:
 	if (fsck_err(trans, accounting_to_invalid_device,
@@ -750,46 +747,6 @@
 	}
 	keys->gap = keys->nr = dst - keys->data;
 
-<<<<<<< HEAD
-	percpu_down_read(&c->mark_lock);
-	for (unsigned i = 0; i < acc->k.nr; i++) {
-		u64 v[BCH_ACCOUNTING_MAX_COUNTERS];
-		bch2_accounting_mem_read_counters(acc, i, v, ARRAY_SIZE(v), false);
-
-		if (bch2_is_zero(v, sizeof(v[0]) * acc->k.data[i].nr_counters))
-			continue;
-
-		struct bch_replicas_padded r;
-		if (!accounting_to_replicas(&r.e, acc->k.data[i].pos))
-			continue;
-
-		/*
-		 * If the replicas entry is invalid it'll get cleaned up by
-		 * check_allocations:
-		 */
-		if (bch2_replicas_entry_validate(&r.e, c, &buf))
-			continue;
-
-		struct disk_accounting_pos k;
-		bpos_to_disk_accounting_pos(&k, acc->k.data[i].pos);
-
-		if (fsck_err_on(!bch2_replicas_marked_locked(c, &r.e),
-				trans, accounting_replicas_not_marked,
-				"accounting not marked in superblock replicas\n  %s",
-				(printbuf_reset(&buf),
-				 bch2_accounting_key_to_text(&buf, &k),
-				 buf.buf))) {
-			/*
-			 * We're not RW yet and still single threaded, dropping
-			 * and retaking lock is ok:
-			 */
-			percpu_up_read(&c->mark_lock);
-			ret = bch2_mark_replicas(c, &r.e);
-			if (ret)
-				goto fsck_err;
-			percpu_down_read(&c->mark_lock);
-		}
-=======
 	percpu_down_write(&c->mark_lock);
 	unsigned i = 0;
 	while (i < acc->k.nr) {
@@ -826,7 +783,6 @@
 		if (ret)
 			goto fsck_err;
 		i++;
->>>>>>> 8ee0f23e
 	}
 
 	preempt_disable();
@@ -865,11 +821,7 @@
 	}
 	preempt_enable();
 fsck_err:
-<<<<<<< HEAD
-	percpu_up_read(&c->mark_lock);
-=======
 	percpu_up_write(&c->mark_lock);
->>>>>>> 8ee0f23e
 err:
 	printbuf_exit(&buf);
 	bch2_trans_put(trans);
