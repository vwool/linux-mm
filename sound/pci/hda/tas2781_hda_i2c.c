--- conflicted
+++ resolved
@@ -142,12 +142,9 @@
 	}
 	sub = acpi_get_subsystem_id(ACPI_HANDLE(physdev));
 	if (IS_ERR(sub)) {
-<<<<<<< HEAD
-=======
 		/* No subsys id in older tas2563 projects. */
 		if (!strncmp(hid, "INT8866", sizeof("INT8866")))
 			goto end_2563;
->>>>>>> 2737dee1
 		dev_err(p->dev, "Failed to get SUBSYS ID.\n");
 		ret = PTR_ERR(sub);
 		goto err;
