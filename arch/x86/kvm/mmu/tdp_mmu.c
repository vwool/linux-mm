// SPDX-License-Identifier: GPL-2.0

#include "mmu.h"
#include "mmu_internal.h"
#include "mmutrace.h"
#include "tdp_iter.h"
#include "tdp_mmu.h"
#include "spte.h"

#include <asm/cmpxchg.h>
#include <trace/events/kvm.h>

static bool __read_mostly tdp_mmu_enabled = true;
module_param_named(tdp_mmu, tdp_mmu_enabled, bool, 0644);

/* Initializes the TDP MMU for the VM, if enabled. */
int kvm_mmu_init_tdp_mmu(struct kvm *kvm)
{
	struct workqueue_struct *wq;

	if (!tdp_enabled || !READ_ONCE(tdp_mmu_enabled))
		return 0;

	wq = alloc_workqueue("kvm", WQ_UNBOUND|WQ_MEM_RECLAIM|WQ_CPU_INTENSIVE, 0);
	if (!wq)
		return -ENOMEM;

	/* This should not be changed for the lifetime of the VM. */
	kvm->arch.tdp_mmu_enabled = true;
	INIT_LIST_HEAD(&kvm->arch.tdp_mmu_roots);
	spin_lock_init(&kvm->arch.tdp_mmu_pages_lock);
	INIT_LIST_HEAD(&kvm->arch.tdp_mmu_pages);
	kvm->arch.tdp_mmu_zap_wq = wq;
	return 1;
}

/* Arbitrarily returns true so that this may be used in if statements. */
static __always_inline bool kvm_lockdep_assert_mmu_lock_held(struct kvm *kvm,
							     bool shared)
{
	if (shared)
		lockdep_assert_held_read(&kvm->mmu_lock);
	else
		lockdep_assert_held_write(&kvm->mmu_lock);

	return true;
}

void kvm_mmu_uninit_tdp_mmu(struct kvm *kvm)
{
	if (!kvm->arch.tdp_mmu_enabled)
		return;

	/* Also waits for any queued work items.  */
	destroy_workqueue(kvm->arch.tdp_mmu_zap_wq);

	WARN_ON(!list_empty(&kvm->arch.tdp_mmu_pages));
	WARN_ON(!list_empty(&kvm->arch.tdp_mmu_roots));

	/*
	 * Ensure that all the outstanding RCU callbacks to free shadow pages
	 * can run before the VM is torn down.  Work items on tdp_mmu_zap_wq
	 * can call kvm_tdp_mmu_put_root and create new callbacks.
	 */
	rcu_barrier();
}

static void tdp_mmu_free_sp(struct kvm_mmu_page *sp)
{
	free_page((unsigned long)sp->spt);
	kmem_cache_free(mmu_page_header_cache, sp);
}

/*
 * This is called through call_rcu in order to free TDP page table memory
 * safely with respect to other kernel threads that may be operating on
 * the memory.
 * By only accessing TDP MMU page table memory in an RCU read critical
 * section, and freeing it after a grace period, lockless access to that
 * memory won't use it after it is freed.
 */
static void tdp_mmu_free_sp_rcu_callback(struct rcu_head *head)
{
	struct kvm_mmu_page *sp = container_of(head, struct kvm_mmu_page,
					       rcu_head);

	tdp_mmu_free_sp(sp);
}

static void tdp_mmu_zap_root(struct kvm *kvm, struct kvm_mmu_page *root,
			     bool shared);

static void tdp_mmu_zap_root_work(struct work_struct *work)
{
	struct kvm_mmu_page *root = container_of(work, struct kvm_mmu_page,
						 tdp_mmu_async_work);
	struct kvm *kvm = root->tdp_mmu_async_data;

	read_lock(&kvm->mmu_lock);

	/*
	 * A TLB flush is not necessary as KVM performs a local TLB flush when
	 * allocating a new root (see kvm_mmu_load()), and when migrating vCPU
	 * to a different pCPU.  Note, the local TLB flush on reuse also
	 * invalidates any paging-structure-cache entries, i.e. TLB entries for
	 * intermediate paging structures, that may be zapped, as such entries
	 * are associated with the ASID on both VMX and SVM.
	 */
	tdp_mmu_zap_root(kvm, root, true);

	/*
	 * Drop the refcount using kvm_tdp_mmu_put_root() to test its logic for
	 * avoiding an infinite loop.  By design, the root is reachable while
	 * it's being asynchronously zapped, thus a different task can put its
	 * last reference, i.e. flowing through kvm_tdp_mmu_put_root() for an
	 * asynchronously zapped root is unavoidable.
	 */
	kvm_tdp_mmu_put_root(kvm, root, true);

	read_unlock(&kvm->mmu_lock);
}

static void tdp_mmu_schedule_zap_root(struct kvm *kvm, struct kvm_mmu_page *root)
{
	root->tdp_mmu_async_data = kvm;
	INIT_WORK(&root->tdp_mmu_async_work, tdp_mmu_zap_root_work);
	queue_work(kvm->arch.tdp_mmu_zap_wq, &root->tdp_mmu_async_work);
}

static inline bool kvm_tdp_root_mark_invalid(struct kvm_mmu_page *page)
{
	union kvm_mmu_page_role role = page->role;
	role.invalid = true;

	/* No need to use cmpxchg, only the invalid bit can change.  */
	role.word = xchg(&page->role.word, role.word);
	return role.invalid;
}

void kvm_tdp_mmu_put_root(struct kvm *kvm, struct kvm_mmu_page *root,
			  bool shared)
{
	kvm_lockdep_assert_mmu_lock_held(kvm, shared);

	if (!refcount_dec_and_test(&root->tdp_mmu_root_count))
		return;

	WARN_ON(!root->tdp_mmu_page);

	/*
	 * The root now has refcount=0.  It is valid, but readers already
	 * cannot acquire a reference to it because kvm_tdp_mmu_get_root()
	 * rejects it.  This remains true for the rest of the execution
	 * of this function, because readers visit valid roots only
	 * (except for tdp_mmu_zap_root_work(), which however
	 * does not acquire any reference itself).
	 *
	 * Even though there are flows that need to visit all roots for
	 * correctness, they all take mmu_lock for write, so they cannot yet
	 * run concurrently. The same is true after kvm_tdp_root_mark_invalid,
	 * since the root still has refcount=0.
	 *
	 * However, tdp_mmu_zap_root can yield, and writers do not expect to
	 * see refcount=0 (see for example kvm_tdp_mmu_invalidate_all_roots()).
	 * So the root temporarily gets an extra reference, going to refcount=1
	 * while staying invalid.  Readers still cannot acquire any reference;
	 * but writers are now allowed to run if tdp_mmu_zap_root yields and
	 * they might take an extra reference if they themselves yield.
	 * Therefore, when the reference is given back by the worker,
	 * there is no guarantee that the refcount is still 1.  If not, whoever
	 * puts the last reference will free the page, but they will not have to
	 * zap the root because a root cannot go from invalid to valid.
	 */
	if (!kvm_tdp_root_mark_invalid(root)) {
		refcount_set(&root->tdp_mmu_root_count, 1);

		/*
		 * Zapping the root in a worker is not just "nice to have";
		 * it is required because kvm_tdp_mmu_invalidate_all_roots()
		 * skips already-invalid roots.  If kvm_tdp_mmu_put_root() did
		 * not add the root to the workqueue, kvm_tdp_mmu_zap_all_fast()
		 * might return with some roots not zapped yet.
		 */
		tdp_mmu_schedule_zap_root(kvm, root);
		return;
	}

	spin_lock(&kvm->arch.tdp_mmu_pages_lock);
	list_del_rcu(&root->link);
	spin_unlock(&kvm->arch.tdp_mmu_pages_lock);
	call_rcu(&root->rcu_head, tdp_mmu_free_sp_rcu_callback);
}

/*
 * Returns the next root after @prev_root (or the first root if @prev_root is
 * NULL).  A reference to the returned root is acquired, and the reference to
 * @prev_root is released (the caller obviously must hold a reference to
 * @prev_root if it's non-NULL).
 *
 * If @only_valid is true, invalid roots are skipped.
 *
 * Returns NULL if the end of tdp_mmu_roots was reached.
 */
static struct kvm_mmu_page *tdp_mmu_next_root(struct kvm *kvm,
					      struct kvm_mmu_page *prev_root,
					      bool shared, bool only_valid)
{
	struct kvm_mmu_page *next_root;

	rcu_read_lock();

	if (prev_root)
		next_root = list_next_or_null_rcu(&kvm->arch.tdp_mmu_roots,
						  &prev_root->link,
						  typeof(*prev_root), link);
	else
		next_root = list_first_or_null_rcu(&kvm->arch.tdp_mmu_roots,
						   typeof(*next_root), link);

	while (next_root) {
		if ((!only_valid || !next_root->role.invalid) &&
		    kvm_tdp_mmu_get_root(next_root))
			break;

		next_root = list_next_or_null_rcu(&kvm->arch.tdp_mmu_roots,
				&next_root->link, typeof(*next_root), link);
	}

	rcu_read_unlock();

	if (prev_root)
		kvm_tdp_mmu_put_root(kvm, prev_root, shared);

	return next_root;
}

/*
 * Note: this iterator gets and puts references to the roots it iterates over.
 * This makes it safe to release the MMU lock and yield within the loop, but
 * if exiting the loop early, the caller must drop the reference to the most
 * recent root. (Unless keeping a live reference is desirable.)
 *
 * If shared is set, this function is operating under the MMU lock in read
 * mode. In the unlikely event that this thread must free a root, the lock
 * will be temporarily dropped and reacquired in write mode.
 */
#define __for_each_tdp_mmu_root_yield_safe(_kvm, _root, _as_id, _shared, _only_valid)\
	for (_root = tdp_mmu_next_root(_kvm, NULL, _shared, _only_valid);	\
	     _root;								\
	     _root = tdp_mmu_next_root(_kvm, _root, _shared, _only_valid))	\
		if (kvm_lockdep_assert_mmu_lock_held(_kvm, _shared) &&		\
		    kvm_mmu_page_as_id(_root) != _as_id) {			\
		} else

#define for_each_valid_tdp_mmu_root_yield_safe(_kvm, _root, _as_id, _shared)	\
	__for_each_tdp_mmu_root_yield_safe(_kvm, _root, _as_id, _shared, true)

#define for_each_tdp_mmu_root_yield_safe(_kvm, _root, _as_id)			\
	__for_each_tdp_mmu_root_yield_safe(_kvm, _root, _as_id, false, false)

/*
 * Iterate over all TDP MMU roots.  Requires that mmu_lock be held for write,
 * the implication being that any flow that holds mmu_lock for read is
 * inherently yield-friendly and should use the yield-safe variant above.
 * Holding mmu_lock for write obviates the need for RCU protection as the list
 * is guaranteed to be stable.
 */
#define for_each_tdp_mmu_root(_kvm, _root, _as_id)			\
	list_for_each_entry(_root, &_kvm->arch.tdp_mmu_roots, link)	\
		if (kvm_lockdep_assert_mmu_lock_held(_kvm, false) &&	\
		    kvm_mmu_page_as_id(_root) != _as_id) {		\
		} else

static struct kvm_mmu_page *tdp_mmu_alloc_sp(struct kvm_vcpu *vcpu)
{
	struct kvm_mmu_page *sp;

	sp = kvm_mmu_memory_cache_alloc(&vcpu->arch.mmu_page_header_cache);
	sp->spt = kvm_mmu_memory_cache_alloc(&vcpu->arch.mmu_shadow_page_cache);

	return sp;
}

static void tdp_mmu_init_sp(struct kvm_mmu_page *sp, tdp_ptep_t sptep,
			    gfn_t gfn, union kvm_mmu_page_role role)
{
	set_page_private(virt_to_page(sp->spt), (unsigned long)sp);

	sp->role = role;
	sp->gfn = gfn;
	sp->ptep = sptep;
	sp->tdp_mmu_page = true;

	trace_kvm_mmu_get_page(sp, true);
}

static void tdp_mmu_init_child_sp(struct kvm_mmu_page *child_sp,
				  struct tdp_iter *iter)
{
	struct kvm_mmu_page *parent_sp;
	union kvm_mmu_page_role role;

	parent_sp = sptep_to_sp(rcu_dereference(iter->sptep));

	role = parent_sp->role;
	role.level--;

	tdp_mmu_init_sp(child_sp, iter->sptep, iter->gfn, role);
}

hpa_t kvm_tdp_mmu_get_vcpu_root_hpa(struct kvm_vcpu *vcpu)
{
<<<<<<< HEAD
	union kvm_mmu_page_role role = vcpu->arch.mmu->mmu_role.base;
=======
	union kvm_mmu_page_role role = vcpu->arch.mmu->root_role;
>>>>>>> 88084a3d
	struct kvm *kvm = vcpu->kvm;
	struct kvm_mmu_page *root;

	lockdep_assert_held_write(&kvm->mmu_lock);

	/*
	 * Check for an existing root before allocating a new one.  Note, the
	 * role check prevents consuming an invalid root.
	 */
	for_each_tdp_mmu_root(kvm, root, kvm_mmu_role_as_id(role)) {
		if (root->role.word == role.word &&
		    kvm_tdp_mmu_get_root(root))
			goto out;
	}

	root = tdp_mmu_alloc_sp(vcpu);
	tdp_mmu_init_sp(root, NULL, 0, role);

	refcount_set(&root->tdp_mmu_root_count, 1);

	spin_lock(&kvm->arch.tdp_mmu_pages_lock);
	list_add_rcu(&root->link, &kvm->arch.tdp_mmu_roots);
	spin_unlock(&kvm->arch.tdp_mmu_pages_lock);

out:
	return __pa(root->spt);
}

static void handle_changed_spte(struct kvm *kvm, int as_id, gfn_t gfn,
				u64 old_spte, u64 new_spte, int level,
				bool shared);

static void handle_changed_spte_acc_track(u64 old_spte, u64 new_spte, int level)
{
	if (!is_shadow_present_pte(old_spte) || !is_last_spte(old_spte, level))
		return;

	if (is_accessed_spte(old_spte) &&
	    (!is_shadow_present_pte(new_spte) || !is_accessed_spte(new_spte) ||
	     spte_to_pfn(old_spte) != spte_to_pfn(new_spte)))
		kvm_set_pfn_accessed(spte_to_pfn(old_spte));
}

static void handle_changed_spte_dirty_log(struct kvm *kvm, int as_id, gfn_t gfn,
					  u64 old_spte, u64 new_spte, int level)
{
	bool pfn_changed;
	struct kvm_memory_slot *slot;

	if (level > PG_LEVEL_4K)
		return;

	pfn_changed = spte_to_pfn(old_spte) != spte_to_pfn(new_spte);

	if ((!is_writable_pte(old_spte) || pfn_changed) &&
	    is_writable_pte(new_spte)) {
		slot = __gfn_to_memslot(__kvm_memslots(kvm, as_id), gfn);
		mark_page_dirty_in_slot(kvm, slot, gfn);
	}
}

/**
 * tdp_mmu_unlink_sp() - Remove a shadow page from the list of used pages
 *
 * @kvm: kvm instance
 * @sp: the page to be removed
 * @shared: This operation may not be running under the exclusive use of
 *	    the MMU lock and the operation must synchronize with other
 *	    threads that might be adding or removing pages.
 */
static void tdp_mmu_unlink_sp(struct kvm *kvm, struct kvm_mmu_page *sp,
			      bool shared)
{
	if (shared)
		spin_lock(&kvm->arch.tdp_mmu_pages_lock);
	else
		lockdep_assert_held_write(&kvm->mmu_lock);

	list_del(&sp->link);
	if (sp->lpage_disallowed)
		unaccount_huge_nx_page(kvm, sp);

	if (shared)
		spin_unlock(&kvm->arch.tdp_mmu_pages_lock);
}

/**
 * handle_removed_pt() - handle a page table removed from the TDP structure
 *
 * @kvm: kvm instance
 * @pt: the page removed from the paging structure
 * @shared: This operation may not be running under the exclusive use
 *	    of the MMU lock and the operation must synchronize with other
 *	    threads that might be modifying SPTEs.
 *
 * Given a page table that has been removed from the TDP paging structure,
 * iterates through the page table to clear SPTEs and free child page tables.
 *
 * Note that pt is passed in as a tdp_ptep_t, but it does not need RCU
 * protection. Since this thread removed it from the paging structure,
 * this thread will be responsible for ensuring the page is freed. Hence the
 * early rcu_dereferences in the function.
 */
static void handle_removed_pt(struct kvm *kvm, tdp_ptep_t pt, bool shared)
{
	struct kvm_mmu_page *sp = sptep_to_sp(rcu_dereference(pt));
	int level = sp->role.level;
	gfn_t base_gfn = sp->gfn;
	int i;

	trace_kvm_mmu_prepare_zap_page(sp);

	tdp_mmu_unlink_sp(kvm, sp, shared);

	for (i = 0; i < PT64_ENT_PER_PAGE; i++) {
		tdp_ptep_t sptep = pt + i;
		gfn_t gfn = base_gfn + i * KVM_PAGES_PER_HPAGE(level);
		u64 old_spte;

		if (shared) {
			/*
			 * Set the SPTE to a nonpresent value that other
			 * threads will not overwrite. If the SPTE was
			 * already marked as removed then another thread
			 * handling a page fault could overwrite it, so
			 * set the SPTE until it is set from some other
			 * value to the removed SPTE value.
			 */
			for (;;) {
				old_spte = kvm_tdp_mmu_write_spte_atomic(sptep, REMOVED_SPTE);
				if (!is_removed_spte(old_spte))
					break;
				cpu_relax();
			}
		} else {
			/*
			 * If the SPTE is not MMU-present, there is no backing
			 * page associated with the SPTE and so no side effects
			 * that need to be recorded, and exclusive ownership of
			 * mmu_lock ensures the SPTE can't be made present.
			 * Note, zapping MMIO SPTEs is also unnecessary as they
			 * are guarded by the memslots generation, not by being
			 * unreachable.
			 */
			old_spte = kvm_tdp_mmu_read_spte(sptep);
			if (!is_shadow_present_pte(old_spte))
				continue;

			/*
			 * Use the common helper instead of a raw WRITE_ONCE as
			 * the SPTE needs to be updated atomically if it can be
			 * modified by a different vCPU outside of mmu_lock.
			 * Even though the parent SPTE is !PRESENT, the TLB
			 * hasn't yet been flushed, and both Intel and AMD
			 * document that A/D assists can use upper-level PxE
			 * entries that are cached in the TLB, i.e. the CPU can
			 * still access the page and mark it dirty.
			 *
			 * No retry is needed in the atomic update path as the
			 * sole concern is dropping a Dirty bit, i.e. no other
			 * task can zap/remove the SPTE as mmu_lock is held for
			 * write.  Marking the SPTE as a removed SPTE is not
			 * strictly necessary for the same reason, but using
			 * the remove SPTE value keeps the shared/exclusive
			 * paths consistent and allows the handle_changed_spte()
			 * call below to hardcode the new value to REMOVED_SPTE.
			 *
			 * Note, even though dropping a Dirty bit is the only
			 * scenario where a non-atomic update could result in a
			 * functional bug, simply checking the Dirty bit isn't
			 * sufficient as a fast page fault could read the upper
			 * level SPTE before it is zapped, and then make this
			 * target SPTE writable, resume the guest, and set the
			 * Dirty bit between reading the SPTE above and writing
			 * it here.
			 */
			old_spte = kvm_tdp_mmu_write_spte(sptep, old_spte,
							  REMOVED_SPTE, level);
		}
		handle_changed_spte(kvm, kvm_mmu_page_as_id(sp), gfn,
				    old_spte, REMOVED_SPTE, level, shared);
	}

	call_rcu(&sp->rcu_head, tdp_mmu_free_sp_rcu_callback);
}

/**
 * __handle_changed_spte - handle bookkeeping associated with an SPTE change
 * @kvm: kvm instance
 * @as_id: the address space of the paging structure the SPTE was a part of
 * @gfn: the base GFN that was mapped by the SPTE
 * @old_spte: The value of the SPTE before the change
 * @new_spte: The value of the SPTE after the change
 * @level: the level of the PT the SPTE is part of in the paging structure
 * @shared: This operation may not be running under the exclusive use of
 *	    the MMU lock and the operation must synchronize with other
 *	    threads that might be modifying SPTEs.
 *
 * Handle bookkeeping that might result from the modification of a SPTE.
 * This function must be called for all TDP SPTE modifications.
 */
static void __handle_changed_spte(struct kvm *kvm, int as_id, gfn_t gfn,
				  u64 old_spte, u64 new_spte, int level,
				  bool shared)
{
	bool was_present = is_shadow_present_pte(old_spte);
	bool is_present = is_shadow_present_pte(new_spte);
	bool was_leaf = was_present && is_last_spte(old_spte, level);
	bool is_leaf = is_present && is_last_spte(new_spte, level);
	bool pfn_changed = spte_to_pfn(old_spte) != spte_to_pfn(new_spte);

	WARN_ON(level > PT64_ROOT_MAX_LEVEL);
	WARN_ON(level < PG_LEVEL_4K);
	WARN_ON(gfn & (KVM_PAGES_PER_HPAGE(level) - 1));

	/*
	 * If this warning were to trigger it would indicate that there was a
	 * missing MMU notifier or a race with some notifier handler.
	 * A present, leaf SPTE should never be directly replaced with another
	 * present leaf SPTE pointing to a different PFN. A notifier handler
	 * should be zapping the SPTE before the main MM's page table is
	 * changed, or the SPTE should be zeroed, and the TLBs flushed by the
	 * thread before replacement.
	 */
	if (was_leaf && is_leaf && pfn_changed) {
		pr_err("Invalid SPTE change: cannot replace a present leaf\n"
		       "SPTE with another present leaf SPTE mapping a\n"
		       "different PFN!\n"
		       "as_id: %d gfn: %llx old_spte: %llx new_spte: %llx level: %d",
		       as_id, gfn, old_spte, new_spte, level);

		/*
		 * Crash the host to prevent error propagation and guest data
		 * corruption.
		 */
		BUG();
	}

	if (old_spte == new_spte)
		return;

	trace_kvm_tdp_mmu_spte_changed(as_id, gfn, level, old_spte, new_spte);

	if (is_leaf)
		check_spte_writable_invariants(new_spte);

	/*
	 * The only times a SPTE should be changed from a non-present to
	 * non-present state is when an MMIO entry is installed/modified/
	 * removed. In that case, there is nothing to do here.
	 */
	if (!was_present && !is_present) {
		/*
		 * If this change does not involve a MMIO SPTE or removed SPTE,
		 * it is unexpected. Log the change, though it should not
		 * impact the guest since both the former and current SPTEs
		 * are nonpresent.
		 */
		if (WARN_ON(!is_mmio_spte(old_spte) &&
			    !is_mmio_spte(new_spte) &&
			    !is_removed_spte(new_spte)))
			pr_err("Unexpected SPTE change! Nonpresent SPTEs\n"
			       "should not be replaced with another,\n"
			       "different nonpresent SPTE, unless one or both\n"
			       "are MMIO SPTEs, or the new SPTE is\n"
			       "a temporary removed SPTE.\n"
			       "as_id: %d gfn: %llx old_spte: %llx new_spte: %llx level: %d",
			       as_id, gfn, old_spte, new_spte, level);
		return;
	}

	if (is_leaf != was_leaf)
		kvm_update_page_stats(kvm, level, is_leaf ? 1 : -1);

	if (was_leaf && is_dirty_spte(old_spte) &&
	    (!is_present || !is_dirty_spte(new_spte) || pfn_changed))
		kvm_set_pfn_dirty(spte_to_pfn(old_spte));

	/*
	 * Recursively handle child PTs if the change removed a subtree from
	 * the paging structure.  Note the WARN on the PFN changing without the
	 * SPTE being converted to a hugepage (leaf) or being zapped.  Shadow
	 * pages are kernel allocations and should never be migrated.
	 */
	if (was_present && !was_leaf &&
	    (is_leaf || !is_present || WARN_ON_ONCE(pfn_changed)))
		handle_removed_pt(kvm, spte_to_child_pt(old_spte, level), shared);
}

static void handle_changed_spte(struct kvm *kvm, int as_id, gfn_t gfn,
				u64 old_spte, u64 new_spte, int level,
				bool shared)
{
	__handle_changed_spte(kvm, as_id, gfn, old_spte, new_spte, level,
			      shared);
	handle_changed_spte_acc_track(old_spte, new_spte, level);
	handle_changed_spte_dirty_log(kvm, as_id, gfn, old_spte,
				      new_spte, level);
}

/*
 * tdp_mmu_set_spte_atomic - Set a TDP MMU SPTE atomically
 * and handle the associated bookkeeping.  Do not mark the page dirty
 * in KVM's dirty bitmaps.
 *
 * If setting the SPTE fails because it has changed, iter->old_spte will be
 * refreshed to the current value of the spte.
 *
 * @kvm: kvm instance
 * @iter: a tdp_iter instance currently on the SPTE that should be set
 * @new_spte: The value the SPTE should be set to
 * Return:
 * * 0      - If the SPTE was set.
 * * -EBUSY - If the SPTE cannot be set. In this case this function will have
 *            no side-effects other than setting iter->old_spte to the last
 *            known value of the spte.
 */
static inline int tdp_mmu_set_spte_atomic(struct kvm *kvm,
					  struct tdp_iter *iter,
					  u64 new_spte)
{
	u64 *sptep = rcu_dereference(iter->sptep);
	u64 old_spte;

	/*
	 * The caller is responsible for ensuring the old SPTE is not a REMOVED
	 * SPTE.  KVM should never attempt to zap or manipulate a REMOVED SPTE,
	 * and pre-checking before inserting a new SPTE is advantageous as it
	 * avoids unnecessary work.
	 */
	WARN_ON_ONCE(iter->yielded || is_removed_spte(iter->old_spte));

	lockdep_assert_held_read(&kvm->mmu_lock);

	/*
	 * Note, fast_pf_fix_direct_spte() can also modify TDP MMU SPTEs and
	 * does not hold the mmu_lock.
	 */
	old_spte = cmpxchg64(sptep, iter->old_spte, new_spte);
	if (old_spte != iter->old_spte) {
		/*
		 * The page table entry was modified by a different logical
		 * CPU. Refresh iter->old_spte with the current value so the
		 * caller operates on fresh data, e.g. if it retries
		 * tdp_mmu_set_spte_atomic().
		 */
		iter->old_spte = old_spte;
		return -EBUSY;
	}

	__handle_changed_spte(kvm, iter->as_id, iter->gfn, iter->old_spte,
			      new_spte, iter->level, true);
	handle_changed_spte_acc_track(iter->old_spte, new_spte, iter->level);

	return 0;
}

static inline int tdp_mmu_zap_spte_atomic(struct kvm *kvm,
					  struct tdp_iter *iter)
{
	int ret;

	/*
	 * Freeze the SPTE by setting it to a special,
	 * non-present value. This will stop other threads from
	 * immediately installing a present entry in its place
	 * before the TLBs are flushed.
	 */
	ret = tdp_mmu_set_spte_atomic(kvm, iter, REMOVED_SPTE);
	if (ret)
		return ret;

	kvm_flush_remote_tlbs_with_address(kvm, iter->gfn,
					   KVM_PAGES_PER_HPAGE(iter->level));

	/*
	 * No other thread can overwrite the removed SPTE as they must either
	 * wait on the MMU lock or use tdp_mmu_set_spte_atomic() which will not
	 * overwrite the special removed SPTE value. No bookkeeping is needed
	 * here since the SPTE is going from non-present to non-present.  Use
	 * the raw write helper to avoid an unnecessary check on volatile bits.
	 */
	__kvm_tdp_mmu_write_spte(iter->sptep, 0);

	return 0;
}


/*
 * __tdp_mmu_set_spte - Set a TDP MMU SPTE and handle the associated bookkeeping
 * @kvm:	      KVM instance
 * @as_id:	      Address space ID, i.e. regular vs. SMM
 * @sptep:	      Pointer to the SPTE
 * @old_spte:	      The current value of the SPTE
 * @new_spte:	      The new value that will be set for the SPTE
 * @gfn:	      The base GFN that was (or will be) mapped by the SPTE
 * @level:	      The level _containing_ the SPTE (its parent PT's level)
 * @record_acc_track: Notify the MM subsystem of changes to the accessed state
 *		      of the page. Should be set unless handling an MMU
 *		      notifier for access tracking. Leaving record_acc_track
 *		      unset in that case prevents page accesses from being
 *		      double counted.
 * @record_dirty_log: Record the page as dirty in the dirty bitmap if
 *		      appropriate for the change being made. Should be set
 *		      unless performing certain dirty logging operations.
 *		      Leaving record_dirty_log unset in that case prevents page
 *		      writes from being double counted.
 *
 * Returns the old SPTE value, which _may_ be different than @old_spte if the
 * SPTE had voldatile bits.
 */
static u64 __tdp_mmu_set_spte(struct kvm *kvm, int as_id, tdp_ptep_t sptep,
			      u64 old_spte, u64 new_spte, gfn_t gfn, int level,
			      bool record_acc_track, bool record_dirty_log)
{
	lockdep_assert_held_write(&kvm->mmu_lock);

	/*
	 * No thread should be using this function to set SPTEs to or from the
	 * temporary removed SPTE value.
	 * If operating under the MMU lock in read mode, tdp_mmu_set_spte_atomic
	 * should be used. If operating under the MMU lock in write mode, the
	 * use of the removed SPTE should not be necessary.
	 */
	WARN_ON(is_removed_spte(old_spte) || is_removed_spte(new_spte));

	old_spte = kvm_tdp_mmu_write_spte(sptep, old_spte, new_spte, level);

	__handle_changed_spte(kvm, as_id, gfn, old_spte, new_spte, level, false);

	if (record_acc_track)
		handle_changed_spte_acc_track(old_spte, new_spte, level);
	if (record_dirty_log)
		handle_changed_spte_dirty_log(kvm, as_id, gfn, old_spte,
					      new_spte, level);
	return old_spte;
}

static inline void _tdp_mmu_set_spte(struct kvm *kvm, struct tdp_iter *iter,
				     u64 new_spte, bool record_acc_track,
				     bool record_dirty_log)
{
	WARN_ON_ONCE(iter->yielded);

	iter->old_spte = __tdp_mmu_set_spte(kvm, iter->as_id, iter->sptep,
					    iter->old_spte, new_spte,
					    iter->gfn, iter->level,
					    record_acc_track, record_dirty_log);
}

static inline void tdp_mmu_set_spte(struct kvm *kvm, struct tdp_iter *iter,
				    u64 new_spte)
{
	_tdp_mmu_set_spte(kvm, iter, new_spte, true, true);
}

static inline void tdp_mmu_set_spte_no_acc_track(struct kvm *kvm,
						 struct tdp_iter *iter,
						 u64 new_spte)
{
	_tdp_mmu_set_spte(kvm, iter, new_spte, false, true);
}

static inline void tdp_mmu_set_spte_no_dirty_log(struct kvm *kvm,
						 struct tdp_iter *iter,
						 u64 new_spte)
{
	_tdp_mmu_set_spte(kvm, iter, new_spte, true, false);
}

#define tdp_root_for_each_pte(_iter, _root, _start, _end) \
	for_each_tdp_pte(_iter, _root, _start, _end)

#define tdp_root_for_each_leaf_pte(_iter, _root, _start, _end)	\
	tdp_root_for_each_pte(_iter, _root, _start, _end)		\
		if (!is_shadow_present_pte(_iter.old_spte) ||		\
		    !is_last_spte(_iter.old_spte, _iter.level))		\
			continue;					\
		else

#define tdp_mmu_for_each_pte(_iter, _mmu, _start, _end)		\
	for_each_tdp_pte(_iter, to_shadow_page(_mmu->root.hpa), _start, _end)

/*
 * Yield if the MMU lock is contended or this thread needs to return control
 * to the scheduler.
 *
 * If this function should yield and flush is set, it will perform a remote
 * TLB flush before yielding.
 *
 * If this function yields, iter->yielded is set and the caller must skip to
 * the next iteration, where tdp_iter_next() will reset the tdp_iter's walk
 * over the paging structures to allow the iterator to continue its traversal
 * from the paging structure root.
 *
 * Returns true if this function yielded.
 */
static inline bool __must_check tdp_mmu_iter_cond_resched(struct kvm *kvm,
							  struct tdp_iter *iter,
							  bool flush, bool shared)
{
	WARN_ON(iter->yielded);

	/* Ensure forward progress has been made before yielding. */
	if (iter->next_last_level_gfn == iter->yielded_gfn)
		return false;

	if (need_resched() || rwlock_needbreak(&kvm->mmu_lock)) {
		if (flush)
			kvm_flush_remote_tlbs(kvm);

		rcu_read_unlock();

		if (shared)
			cond_resched_rwlock_read(&kvm->mmu_lock);
		else
			cond_resched_rwlock_write(&kvm->mmu_lock);

		rcu_read_lock();

		WARN_ON(iter->gfn > iter->next_last_level_gfn);

		iter->yielded = true;
	}

	return iter->yielded;
}

static inline gfn_t tdp_mmu_max_gfn_exclusive(void)
{
	/*
	 * Bound TDP MMU walks at host.MAXPHYADDR.  KVM disallows memslots with
	 * a gpa range that would exceed the max gfn, and KVM does not create
	 * MMIO SPTEs for "impossible" gfns, instead sending such accesses down
	 * the slow emulation path every time.
	 */
	return kvm_mmu_max_gfn() + 1;
}

static void __tdp_mmu_zap_root(struct kvm *kvm, struct kvm_mmu_page *root,
			       bool shared, int zap_level)
{
	struct tdp_iter iter;

	gfn_t end = tdp_mmu_max_gfn_exclusive();
	gfn_t start = 0;

	for_each_tdp_pte_min_level(iter, root, zap_level, start, end) {
retry:
		if (tdp_mmu_iter_cond_resched(kvm, &iter, false, shared))
			continue;

		if (!is_shadow_present_pte(iter.old_spte))
			continue;

		if (iter.level > zap_level)
			continue;

		if (!shared)
			tdp_mmu_set_spte(kvm, &iter, 0);
		else if (tdp_mmu_set_spte_atomic(kvm, &iter, 0))
			goto retry;
	}
}

static void tdp_mmu_zap_root(struct kvm *kvm, struct kvm_mmu_page *root,
			     bool shared)
{

	/*
	 * The root must have an elevated refcount so that it's reachable via
	 * mmu_notifier callbacks, which allows this path to yield and drop
	 * mmu_lock.  When handling an unmap/release mmu_notifier command, KVM
	 * must drop all references to relevant pages prior to completing the
	 * callback.  Dropping mmu_lock with an unreachable root would result
	 * in zapping SPTEs after a relevant mmu_notifier callback completes
	 * and lead to use-after-free as zapping a SPTE triggers "writeback" of
	 * dirty accessed bits to the SPTE's associated struct page.
	 */
	WARN_ON_ONCE(!refcount_read(&root->tdp_mmu_root_count));

	kvm_lockdep_assert_mmu_lock_held(kvm, shared);

	rcu_read_lock();

	/*
	 * To avoid RCU stalls due to recursively removing huge swaths of SPs,
	 * split the zap into two passes.  On the first pass, zap at the 1gb
	 * level, and then zap top-level SPs on the second pass.  "1gb" is not
	 * arbitrary, as KVM must be able to zap a 1gb shadow page without
	 * inducing a stall to allow in-place replacement with a 1gb hugepage.
	 *
	 * Because zapping a SP recurses on its children, stepping down to
	 * PG_LEVEL_4K in the iterator itself is unnecessary.
	 */
	__tdp_mmu_zap_root(kvm, root, shared, PG_LEVEL_1G);
	__tdp_mmu_zap_root(kvm, root, shared, root->role.level);

	rcu_read_unlock();
}

bool kvm_tdp_mmu_zap_sp(struct kvm *kvm, struct kvm_mmu_page *sp)
{
	u64 old_spte;

	/*
	 * This helper intentionally doesn't allow zapping a root shadow page,
	 * which doesn't have a parent page table and thus no associated entry.
	 */
	if (WARN_ON_ONCE(!sp->ptep))
		return false;

	old_spte = kvm_tdp_mmu_read_spte(sp->ptep);
	if (WARN_ON_ONCE(!is_shadow_present_pte(old_spte)))
		return false;

	__tdp_mmu_set_spte(kvm, kvm_mmu_page_as_id(sp), sp->ptep, old_spte, 0,
			   sp->gfn, sp->role.level + 1, true, true);

	return true;
}

/*
 * Zap leafs SPTEs for the range of gfns, [start, end). Returns true if SPTEs
 * have been cleared and a TLB flush is needed before releasing the MMU lock.
 *
 * If can_yield is true, will release the MMU lock and reschedule if the
 * scheduler needs the CPU or there is contention on the MMU lock. If this
 * function cannot yield, it will not release the MMU lock or reschedule and
 * the caller must ensure it does not supply too large a GFN range, or the
 * operation can cause a soft lockup.
 */
static bool tdp_mmu_zap_leafs(struct kvm *kvm, struct kvm_mmu_page *root,
			      gfn_t start, gfn_t end, bool can_yield, bool flush)
{
	struct tdp_iter iter;

	end = min(end, tdp_mmu_max_gfn_exclusive());

	lockdep_assert_held_write(&kvm->mmu_lock);

	rcu_read_lock();

	for_each_tdp_pte_min_level(iter, root, PG_LEVEL_4K, start, end) {
		if (can_yield &&
		    tdp_mmu_iter_cond_resched(kvm, &iter, flush, false)) {
			flush = false;
			continue;
		}

		if (!is_shadow_present_pte(iter.old_spte) ||
		    !is_last_spte(iter.old_spte, iter.level))
			continue;

		tdp_mmu_set_spte(kvm, &iter, 0);
		flush = true;
	}

	rcu_read_unlock();

	/*
	 * Because this flow zaps _only_ leaf SPTEs, the caller doesn't need
	 * to provide RCU protection as no 'struct kvm_mmu_page' will be freed.
	 */
	return flush;
}

/*
 * Tears down the mappings for the range of gfns, [start, end), and frees the
 * non-root pages mapping GFNs strictly within that range. Returns true if
 * SPTEs have been cleared and a TLB flush is needed before releasing the
 * MMU lock.
 */
bool kvm_tdp_mmu_zap_leafs(struct kvm *kvm, int as_id, gfn_t start, gfn_t end,
			   bool can_yield, bool flush)
{
	struct kvm_mmu_page *root;

	for_each_tdp_mmu_root_yield_safe(kvm, root, as_id)
		flush = tdp_mmu_zap_leafs(kvm, root, start, end, can_yield, flush);

	return flush;
}

void kvm_tdp_mmu_zap_all(struct kvm *kvm)
{
	struct kvm_mmu_page *root;
	int i;

	/*
	 * Zap all roots, including invalid roots, as all SPTEs must be dropped
	 * before returning to the caller.  Zap directly even if the root is
	 * also being zapped by a worker.  Walking zapped top-level SPTEs isn't
	 * all that expensive and mmu_lock is already held, which means the
	 * worker has yielded, i.e. flushing the work instead of zapping here
	 * isn't guaranteed to be any faster.
	 *
	 * A TLB flush is unnecessary, KVM zaps everything if and only the VM
	 * is being destroyed or the userspace VMM has exited.  In both cases,
	 * KVM_RUN is unreachable, i.e. no vCPUs will ever service the request.
	 */
	for (i = 0; i < KVM_ADDRESS_SPACE_NUM; i++) {
		for_each_tdp_mmu_root_yield_safe(kvm, root, i)
			tdp_mmu_zap_root(kvm, root, false);
	}
}

/*
 * Zap all invalidated roots to ensure all SPTEs are dropped before the "fast
 * zap" completes.
 */
void kvm_tdp_mmu_zap_invalidated_roots(struct kvm *kvm)
{
	flush_workqueue(kvm->arch.tdp_mmu_zap_wq);
}

/*
 * Mark each TDP MMU root as invalid to prevent vCPUs from reusing a root that
 * is about to be zapped, e.g. in response to a memslots update.  The actual
 * zapping is performed asynchronously, so a reference is taken on all roots.
 * Using a separate workqueue makes it easy to ensure that the destruction is
 * performed before the "fast zap" completes, without keeping a separate list
 * of invalidated roots; the list is effectively the list of work items in
 * the workqueue.
 *
 * Get a reference even if the root is already invalid, the asynchronous worker
 * assumes it was gifted a reference to the root it processes.  Because mmu_lock
 * is held for write, it should be impossible to observe a root with zero refcount,
 * i.e. the list of roots cannot be stale.
 *
 * This has essentially the same effect for the TDP MMU
 * as updating mmu_valid_gen does for the shadow MMU.
 */
void kvm_tdp_mmu_invalidate_all_roots(struct kvm *kvm)
{
	struct kvm_mmu_page *root;

	lockdep_assert_held_write(&kvm->mmu_lock);
	list_for_each_entry(root, &kvm->arch.tdp_mmu_roots, link) {
		if (!root->role.invalid &&
		    !WARN_ON_ONCE(!kvm_tdp_mmu_get_root(root))) {
			root->role.invalid = true;
			tdp_mmu_schedule_zap_root(kvm, root);
		}
	}
}

/*
 * Installs a last-level SPTE to handle a TDP page fault.
 * (NPT/EPT violation/misconfiguration)
 */
static int tdp_mmu_map_handle_target_level(struct kvm_vcpu *vcpu,
					  struct kvm_page_fault *fault,
					  struct tdp_iter *iter)
{
	struct kvm_mmu_page *sp = sptep_to_sp(rcu_dereference(iter->sptep));
	u64 new_spte;
	int ret = RET_PF_FIXED;
	bool wrprot = false;

	WARN_ON(sp->role.level != fault->goal_level);
	if (unlikely(!fault->slot))
		new_spte = make_mmio_spte(vcpu, iter->gfn, ACC_ALL);
	else
		wrprot = make_spte(vcpu, sp, fault->slot, ACC_ALL, iter->gfn,
					 fault->pfn, iter->old_spte, fault->prefetch, true,
					 fault->map_writable, &new_spte);

	if (new_spte == iter->old_spte)
		ret = RET_PF_SPURIOUS;
	else if (tdp_mmu_set_spte_atomic(vcpu->kvm, iter, new_spte))
		return RET_PF_RETRY;
	else if (is_shadow_present_pte(iter->old_spte) &&
		 !is_last_spte(iter->old_spte, iter->level))
		kvm_flush_remote_tlbs_with_address(vcpu->kvm, sp->gfn,
						   KVM_PAGES_PER_HPAGE(iter->level + 1));

	/*
	 * If the page fault was caused by a write but the page is write
	 * protected, emulation is needed. If the emulation was skipped,
	 * the vCPU would have the same fault again.
	 */
	if (wrprot) {
		if (fault->write)
			ret = RET_PF_EMULATE;
	}

	/* If a MMIO SPTE is installed, the MMIO will need to be emulated. */
	if (unlikely(is_mmio_spte(new_spte))) {
		vcpu->stat.pf_mmio_spte_created++;
		trace_mark_mmio_spte(rcu_dereference(iter->sptep), iter->gfn,
				     new_spte);
		ret = RET_PF_EMULATE;
	} else {
		trace_kvm_mmu_set_spte(iter->level, iter->gfn,
				       rcu_dereference(iter->sptep));
	}

	return ret;
}

/*
 * tdp_mmu_link_sp - Replace the given spte with an spte pointing to the
 * provided page table.
 *
 * @kvm: kvm instance
 * @iter: a tdp_iter instance currently on the SPTE that should be set
 * @sp: The new TDP page table to install.
 * @account_nx: True if this page table is being installed to split a
 *              non-executable huge page.
 * @shared: This operation is running under the MMU lock in read mode.
 *
 * Returns: 0 if the new page table was installed. Non-0 if the page table
 *          could not be installed (e.g. the atomic compare-exchange failed).
 */
static int tdp_mmu_link_sp(struct kvm *kvm, struct tdp_iter *iter,
			   struct kvm_mmu_page *sp, bool account_nx,
			   bool shared)
{
<<<<<<< HEAD
	u64 spte = make_nonleaf_spte(sp->spt, !shadow_accessed_mask);
=======
	u64 spte = make_nonleaf_spte(sp->spt, !kvm_ad_enabled());
>>>>>>> 88084a3d
	int ret = 0;

	if (shared) {
		ret = tdp_mmu_set_spte_atomic(kvm, iter, spte);
		if (ret)
			return ret;
	} else {
		tdp_mmu_set_spte(kvm, iter, spte);
	}

	spin_lock(&kvm->arch.tdp_mmu_pages_lock);
	list_add(&sp->link, &kvm->arch.tdp_mmu_pages);
	if (account_nx)
		account_huge_nx_page(kvm, sp);
	spin_unlock(&kvm->arch.tdp_mmu_pages_lock);

	return 0;
}

/*
 * Handle a TDP page fault (NPT/EPT violation/misconfiguration) by installing
 * page tables and SPTEs to translate the faulting guest physical address.
 */
int kvm_tdp_mmu_map(struct kvm_vcpu *vcpu, struct kvm_page_fault *fault)
{
	struct kvm_mmu *mmu = vcpu->arch.mmu;
	struct tdp_iter iter;
	struct kvm_mmu_page *sp;
	int ret;

	kvm_mmu_hugepage_adjust(vcpu, fault);

	trace_kvm_mmu_spte_requested(fault);

	rcu_read_lock();

	tdp_mmu_for_each_pte(iter, mmu, fault->gfn, fault->gfn + 1) {
		if (fault->nx_huge_page_workaround_enabled)
			disallowed_hugepage_adjust(fault, iter.old_spte, iter.level);

		if (iter.level == fault->goal_level)
			break;

		/*
		 * If there is an SPTE mapping a large page at a higher level
		 * than the target, that SPTE must be cleared and replaced
		 * with a non-leaf SPTE.
		 */
		if (is_shadow_present_pte(iter.old_spte) &&
		    is_large_pte(iter.old_spte)) {
			if (tdp_mmu_zap_spte_atomic(vcpu->kvm, &iter))
				break;

			/*
			 * The iter must explicitly re-read the spte here
			 * because the new value informs the !present
			 * path below.
			 */
			iter.old_spte = kvm_tdp_mmu_read_spte(iter.sptep);
		}

		if (!is_shadow_present_pte(iter.old_spte)) {
			bool account_nx = fault->huge_page_disallowed &&
					  fault->req_level >= iter.level;

			/*
			 * If SPTE has been frozen by another thread, just
			 * give up and retry, avoiding unnecessary page table
			 * allocation and free.
			 */
			if (is_removed_spte(iter.old_spte))
				break;

			sp = tdp_mmu_alloc_sp(vcpu);
			tdp_mmu_init_child_sp(sp, &iter);

			if (tdp_mmu_link_sp(vcpu->kvm, &iter, sp, account_nx, true)) {
				tdp_mmu_free_sp(sp);
				break;
			}
		}
	}

	/*
	 * Force the guest to retry the access if the upper level SPTEs aren't
	 * in place, or if the target leaf SPTE is frozen by another CPU.
	 */
	if (iter.level != fault->goal_level || is_removed_spte(iter.old_spte)) {
		rcu_read_unlock();
		return RET_PF_RETRY;
	}

	ret = tdp_mmu_map_handle_target_level(vcpu, fault, &iter);
	rcu_read_unlock();

	return ret;
}

bool kvm_tdp_mmu_unmap_gfn_range(struct kvm *kvm, struct kvm_gfn_range *range,
				 bool flush)
{
	return kvm_tdp_mmu_zap_leafs(kvm, range->slot->as_id, range->start,
				     range->end, range->may_block, flush);
}

typedef bool (*tdp_handler_t)(struct kvm *kvm, struct tdp_iter *iter,
			      struct kvm_gfn_range *range);

static __always_inline bool kvm_tdp_mmu_handle_gfn(struct kvm *kvm,
						   struct kvm_gfn_range *range,
						   tdp_handler_t handler)
{
	struct kvm_mmu_page *root;
	struct tdp_iter iter;
	bool ret = false;

	/*
	 * Don't support rescheduling, none of the MMU notifiers that funnel
	 * into this helper allow blocking; it'd be dead, wasteful code.
	 */
	for_each_tdp_mmu_root(kvm, root, range->slot->as_id) {
		rcu_read_lock();

		tdp_root_for_each_leaf_pte(iter, root, range->start, range->end)
			ret |= handler(kvm, &iter, range);

		rcu_read_unlock();
	}

	return ret;
}

/*
 * Mark the SPTEs range of GFNs [start, end) unaccessed and return non-zero
 * if any of the GFNs in the range have been accessed.
 */
static bool age_gfn_range(struct kvm *kvm, struct tdp_iter *iter,
			  struct kvm_gfn_range *range)
{
	u64 new_spte = 0;

	/* If we have a non-accessed entry we don't need to change the pte. */
	if (!is_accessed_spte(iter->old_spte))
		return false;

	new_spte = iter->old_spte;

	if (spte_ad_enabled(new_spte)) {
		new_spte &= ~shadow_accessed_mask;
	} else {
		/*
		 * Capture the dirty status of the page, so that it doesn't get
		 * lost when the SPTE is marked for access tracking.
		 */
		if (is_writable_pte(new_spte))
			kvm_set_pfn_dirty(spte_to_pfn(new_spte));

		new_spte = mark_spte_for_access_track(new_spte);
	}

	tdp_mmu_set_spte_no_acc_track(kvm, iter, new_spte);

	return true;
}

bool kvm_tdp_mmu_age_gfn_range(struct kvm *kvm, struct kvm_gfn_range *range)
{
	return kvm_tdp_mmu_handle_gfn(kvm, range, age_gfn_range);
}

static bool test_age_gfn(struct kvm *kvm, struct tdp_iter *iter,
			 struct kvm_gfn_range *range)
{
	return is_accessed_spte(iter->old_spte);
}

bool kvm_tdp_mmu_test_age_gfn(struct kvm *kvm, struct kvm_gfn_range *range)
{
	return kvm_tdp_mmu_handle_gfn(kvm, range, test_age_gfn);
}

static bool set_spte_gfn(struct kvm *kvm, struct tdp_iter *iter,
			 struct kvm_gfn_range *range)
{
	u64 new_spte;

	/* Huge pages aren't expected to be modified without first being zapped. */
	WARN_ON(pte_huge(range->pte) || range->start + 1 != range->end);

	if (iter->level != PG_LEVEL_4K ||
	    !is_shadow_present_pte(iter->old_spte))
		return false;

	/*
	 * Note, when changing a read-only SPTE, it's not strictly necessary to
	 * zero the SPTE before setting the new PFN, but doing so preserves the
	 * invariant that the PFN of a present * leaf SPTE can never change.
	 * See __handle_changed_spte().
	 */
	tdp_mmu_set_spte(kvm, iter, 0);

	if (!pte_write(range->pte)) {
		new_spte = kvm_mmu_changed_pte_notifier_make_spte(iter->old_spte,
								  pte_pfn(range->pte));

		tdp_mmu_set_spte(kvm, iter, new_spte);
	}

	return true;
}

/*
 * Handle the changed_pte MMU notifier for the TDP MMU.
 * data is a pointer to the new pte_t mapping the HVA specified by the MMU
 * notifier.
 * Returns non-zero if a flush is needed before releasing the MMU lock.
 */
bool kvm_tdp_mmu_set_spte_gfn(struct kvm *kvm, struct kvm_gfn_range *range)
{
	/*
	 * No need to handle the remote TLB flush under RCU protection, the
	 * target SPTE _must_ be a leaf SPTE, i.e. cannot result in freeing a
	 * shadow page.  See the WARN on pfn_changed in __handle_changed_spte().
	 */
	return kvm_tdp_mmu_handle_gfn(kvm, range, set_spte_gfn);
}

/*
 * Remove write access from all SPTEs at or above min_level that map GFNs
 * [start, end). Returns true if an SPTE has been changed and the TLBs need to
 * be flushed.
 */
static bool wrprot_gfn_range(struct kvm *kvm, struct kvm_mmu_page *root,
			     gfn_t start, gfn_t end, int min_level)
{
	struct tdp_iter iter;
	u64 new_spte;
	bool spte_set = false;

	rcu_read_lock();

	BUG_ON(min_level > KVM_MAX_HUGEPAGE_LEVEL);

	for_each_tdp_pte_min_level(iter, root, min_level, start, end) {
retry:
		if (tdp_mmu_iter_cond_resched(kvm, &iter, false, true))
			continue;

		if (!is_shadow_present_pte(iter.old_spte) ||
		    !is_last_spte(iter.old_spte, iter.level) ||
		    !(iter.old_spte & PT_WRITABLE_MASK))
			continue;

		new_spte = iter.old_spte & ~PT_WRITABLE_MASK;

		if (tdp_mmu_set_spte_atomic(kvm, &iter, new_spte))
			goto retry;

		spte_set = true;
	}

	rcu_read_unlock();
	return spte_set;
}

/*
 * Remove write access from all the SPTEs mapping GFNs in the memslot. Will
 * only affect leaf SPTEs down to min_level.
 * Returns true if an SPTE has been changed and the TLBs need to be flushed.
 */
bool kvm_tdp_mmu_wrprot_slot(struct kvm *kvm,
			     const struct kvm_memory_slot *slot, int min_level)
{
	struct kvm_mmu_page *root;
	bool spte_set = false;

	lockdep_assert_held_read(&kvm->mmu_lock);

	for_each_valid_tdp_mmu_root_yield_safe(kvm, root, slot->as_id, true)
		spte_set |= wrprot_gfn_range(kvm, root, slot->base_gfn,
			     slot->base_gfn + slot->npages, min_level);

	return spte_set;
}

static struct kvm_mmu_page *__tdp_mmu_alloc_sp_for_split(gfp_t gfp)
{
	struct kvm_mmu_page *sp;

	gfp |= __GFP_ZERO;

	sp = kmem_cache_alloc(mmu_page_header_cache, gfp);
	if (!sp)
		return NULL;

	sp->spt = (void *)__get_free_page(gfp);
	if (!sp->spt) {
		kmem_cache_free(mmu_page_header_cache, sp);
		return NULL;
	}

	return sp;
}

static struct kvm_mmu_page *tdp_mmu_alloc_sp_for_split(struct kvm *kvm,
						       struct tdp_iter *iter,
						       bool shared)
{
	struct kvm_mmu_page *sp;

	/*
	 * Since we are allocating while under the MMU lock we have to be
	 * careful about GFP flags. Use GFP_NOWAIT to avoid blocking on direct
	 * reclaim and to avoid making any filesystem callbacks (which can end
	 * up invoking KVM MMU notifiers, resulting in a deadlock).
	 *
	 * If this allocation fails we drop the lock and retry with reclaim
	 * allowed.
	 */
	sp = __tdp_mmu_alloc_sp_for_split(GFP_NOWAIT | __GFP_ACCOUNT);
	if (sp)
		return sp;

	rcu_read_unlock();

	if (shared)
		read_unlock(&kvm->mmu_lock);
	else
		write_unlock(&kvm->mmu_lock);

	iter->yielded = true;
	sp = __tdp_mmu_alloc_sp_for_split(GFP_KERNEL_ACCOUNT);

	if (shared)
		read_lock(&kvm->mmu_lock);
	else
		write_lock(&kvm->mmu_lock);

	rcu_read_lock();

	return sp;
}

static int tdp_mmu_split_huge_page(struct kvm *kvm, struct tdp_iter *iter,
				   struct kvm_mmu_page *sp, bool shared)
{
	const u64 huge_spte = iter->old_spte;
	const int level = iter->level;
	int ret, i;

	tdp_mmu_init_child_sp(sp, iter);

	/*
	 * No need for atomics when writing to sp->spt since the page table has
	 * not been linked in yet and thus is not reachable from any other CPU.
	 */
	for (i = 0; i < PT64_ENT_PER_PAGE; i++)
		sp->spt[i] = make_huge_page_split_spte(huge_spte, level, i);

	/*
	 * Replace the huge spte with a pointer to the populated lower level
	 * page table. Since we are making this change without a TLB flush vCPUs
	 * will see a mix of the split mappings and the original huge mapping,
	 * depending on what's currently in their TLB. This is fine from a
	 * correctness standpoint since the translation will be the same either
	 * way.
	 */
	ret = tdp_mmu_link_sp(kvm, iter, sp, false, shared);
	if (ret)
		goto out;

	/*
	 * tdp_mmu_link_sp_atomic() will handle subtracting the huge page we
	 * are overwriting from the page stats. But we have to manually update
	 * the page stats with the new present child pages.
	 */
	kvm_update_page_stats(kvm, level - 1, PT64_ENT_PER_PAGE);

out:
	trace_kvm_mmu_split_huge_page(iter->gfn, huge_spte, level, ret);
	return ret;
}

static int tdp_mmu_split_huge_pages_root(struct kvm *kvm,
					 struct kvm_mmu_page *root,
					 gfn_t start, gfn_t end,
					 int target_level, bool shared)
{
	struct kvm_mmu_page *sp = NULL;
	struct tdp_iter iter;
	int ret = 0;

	rcu_read_lock();

	/*
	 * Traverse the page table splitting all huge pages above the target
	 * level into one lower level. For example, if we encounter a 1GB page
	 * we split it into 512 2MB pages.
	 *
	 * Since the TDP iterator uses a pre-order traversal, we are guaranteed
	 * to visit an SPTE before ever visiting its children, which means we
	 * will correctly recursively split huge pages that are more than one
	 * level above the target level (e.g. splitting a 1GB to 512 2MB pages,
	 * and then splitting each of those to 512 4KB pages).
	 */
	for_each_tdp_pte_min_level(iter, root, target_level + 1, start, end) {
retry:
		if (tdp_mmu_iter_cond_resched(kvm, &iter, false, shared))
			continue;

		if (!is_shadow_present_pte(iter.old_spte) || !is_large_pte(iter.old_spte))
			continue;

		if (!sp) {
			sp = tdp_mmu_alloc_sp_for_split(kvm, &iter, shared);
			if (!sp) {
				ret = -ENOMEM;
				trace_kvm_mmu_split_huge_page(iter.gfn,
							      iter.old_spte,
							      iter.level, ret);
				break;
			}

			if (iter.yielded)
				continue;
		}

		if (tdp_mmu_split_huge_page(kvm, &iter, sp, shared))
			goto retry;

		sp = NULL;
	}

	rcu_read_unlock();

	/*
	 * It's possible to exit the loop having never used the last sp if, for
	 * example, a vCPU doing HugePage NX splitting wins the race and
	 * installs its own sp in place of the last sp we tried to split.
	 */
	if (sp)
		tdp_mmu_free_sp(sp);

	return ret;
}


/*
 * Try to split all huge pages mapped by the TDP MMU down to the target level.
 */
void kvm_tdp_mmu_try_split_huge_pages(struct kvm *kvm,
				      const struct kvm_memory_slot *slot,
				      gfn_t start, gfn_t end,
				      int target_level, bool shared)
{
	struct kvm_mmu_page *root;
	int r = 0;

	kvm_lockdep_assert_mmu_lock_held(kvm, shared);

	for_each_valid_tdp_mmu_root_yield_safe(kvm, root, slot->as_id, shared) {
		r = tdp_mmu_split_huge_pages_root(kvm, root, start, end, target_level, shared);
		if (r) {
			kvm_tdp_mmu_put_root(kvm, root, shared);
			break;
		}
	}
}

/*
 * Clear the dirty status of all the SPTEs mapping GFNs in the memslot. If
 * AD bits are enabled, this will involve clearing the dirty bit on each SPTE.
 * If AD bits are not enabled, this will require clearing the writable bit on
 * each SPTE. Returns true if an SPTE has been changed and the TLBs need to
 * be flushed.
 */
static bool clear_dirty_gfn_range(struct kvm *kvm, struct kvm_mmu_page *root,
			   gfn_t start, gfn_t end)
{
	struct tdp_iter iter;
	u64 new_spte;
	bool spte_set = false;

	rcu_read_lock();

	tdp_root_for_each_leaf_pte(iter, root, start, end) {
retry:
		if (tdp_mmu_iter_cond_resched(kvm, &iter, false, true))
			continue;

		if (!is_shadow_present_pte(iter.old_spte))
			continue;

		if (spte_ad_need_write_protect(iter.old_spte)) {
			if (is_writable_pte(iter.old_spte))
				new_spte = iter.old_spte & ~PT_WRITABLE_MASK;
			else
				continue;
		} else {
			if (iter.old_spte & shadow_dirty_mask)
				new_spte = iter.old_spte & ~shadow_dirty_mask;
			else
				continue;
		}

		if (tdp_mmu_set_spte_atomic(kvm, &iter, new_spte))
			goto retry;

		spte_set = true;
	}

	rcu_read_unlock();
	return spte_set;
}

/*
 * Clear the dirty status of all the SPTEs mapping GFNs in the memslot. If
 * AD bits are enabled, this will involve clearing the dirty bit on each SPTE.
 * If AD bits are not enabled, this will require clearing the writable bit on
 * each SPTE. Returns true if an SPTE has been changed and the TLBs need to
 * be flushed.
 */
bool kvm_tdp_mmu_clear_dirty_slot(struct kvm *kvm,
				  const struct kvm_memory_slot *slot)
{
	struct kvm_mmu_page *root;
	bool spte_set = false;

	lockdep_assert_held_read(&kvm->mmu_lock);

	for_each_valid_tdp_mmu_root_yield_safe(kvm, root, slot->as_id, true)
		spte_set |= clear_dirty_gfn_range(kvm, root, slot->base_gfn,
				slot->base_gfn + slot->npages);

	return spte_set;
}

/*
 * Clears the dirty status of all the 4k SPTEs mapping GFNs for which a bit is
 * set in mask, starting at gfn. The given memslot is expected to contain all
 * the GFNs represented by set bits in the mask. If AD bits are enabled,
 * clearing the dirty status will involve clearing the dirty bit on each SPTE
 * or, if AD bits are not enabled, clearing the writable bit on each SPTE.
 */
static void clear_dirty_pt_masked(struct kvm *kvm, struct kvm_mmu_page *root,
				  gfn_t gfn, unsigned long mask, bool wrprot)
{
	struct tdp_iter iter;
	u64 new_spte;

	rcu_read_lock();

	tdp_root_for_each_leaf_pte(iter, root, gfn + __ffs(mask),
				    gfn + BITS_PER_LONG) {
		if (!mask)
			break;

		if (iter.level > PG_LEVEL_4K ||
		    !(mask & (1UL << (iter.gfn - gfn))))
			continue;

		mask &= ~(1UL << (iter.gfn - gfn));

		if (wrprot || spte_ad_need_write_protect(iter.old_spte)) {
			if (is_writable_pte(iter.old_spte))
				new_spte = iter.old_spte & ~PT_WRITABLE_MASK;
			else
				continue;
		} else {
			if (iter.old_spte & shadow_dirty_mask)
				new_spte = iter.old_spte & ~shadow_dirty_mask;
			else
				continue;
		}

		tdp_mmu_set_spte_no_dirty_log(kvm, &iter, new_spte);
	}

	rcu_read_unlock();
}

/*
 * Clears the dirty status of all the 4k SPTEs mapping GFNs for which a bit is
 * set in mask, starting at gfn. The given memslot is expected to contain all
 * the GFNs represented by set bits in the mask. If AD bits are enabled,
 * clearing the dirty status will involve clearing the dirty bit on each SPTE
 * or, if AD bits are not enabled, clearing the writable bit on each SPTE.
 */
void kvm_tdp_mmu_clear_dirty_pt_masked(struct kvm *kvm,
				       struct kvm_memory_slot *slot,
				       gfn_t gfn, unsigned long mask,
				       bool wrprot)
{
	struct kvm_mmu_page *root;

	lockdep_assert_held_write(&kvm->mmu_lock);
	for_each_tdp_mmu_root(kvm, root, slot->as_id)
		clear_dirty_pt_masked(kvm, root, gfn, mask, wrprot);
}

/*
 * Clear leaf entries which could be replaced by large mappings, for
 * GFNs within the slot.
 */
static void zap_collapsible_spte_range(struct kvm *kvm,
				       struct kvm_mmu_page *root,
				       const struct kvm_memory_slot *slot)
{
	gfn_t start = slot->base_gfn;
	gfn_t end = start + slot->npages;
	struct tdp_iter iter;
	int max_mapping_level;
	kvm_pfn_t pfn;

	rcu_read_lock();

	tdp_root_for_each_pte(iter, root, start, end) {
		if (tdp_mmu_iter_cond_resched(kvm, &iter, false, true))
			continue;

		if (!is_shadow_present_pte(iter.old_spte) ||
		    !is_last_spte(iter.old_spte, iter.level))
			continue;

		/*
		 * This is a leaf SPTE. Check if the PFN it maps can
		 * be mapped at a higher level.
		 */
		pfn = spte_to_pfn(iter.old_spte);

		if (kvm_is_reserved_pfn(pfn))
			continue;

		max_mapping_level = kvm_mmu_max_mapping_level(kvm, slot,
				iter.gfn, pfn, PG_LEVEL_NUM);

		WARN_ON(max_mapping_level < iter.level);

		/*
		 * If this page is already mapped at the highest
		 * viable level, there's nothing more to do.
		 */
		if (max_mapping_level == iter.level)
			continue;

		/*
		 * The page can be remapped at a higher level, so step
		 * up to zap the parent SPTE.
		 */
		while (max_mapping_level > iter.level)
			tdp_iter_step_up(&iter);

		/* Note, a successful atomic zap also does a remote TLB flush. */
<<<<<<< HEAD
		if (tdp_mmu_zap_spte_atomic(kvm, &iter))
			goto retry;
=======
		tdp_mmu_zap_spte_atomic(kvm, &iter);

		/*
		 * If the atomic zap fails, the iter will recurse back into
		 * the same subtree to retry.
		 */
>>>>>>> 88084a3d
	}

	rcu_read_unlock();
}

/*
 * Clear non-leaf entries (and free associated page tables) which could
 * be replaced by large mappings, for GFNs within the slot.
 */
void kvm_tdp_mmu_zap_collapsible_sptes(struct kvm *kvm,
				       const struct kvm_memory_slot *slot)
{
	struct kvm_mmu_page *root;

	lockdep_assert_held_read(&kvm->mmu_lock);

	for_each_valid_tdp_mmu_root_yield_safe(kvm, root, slot->as_id, true)
		zap_collapsible_spte_range(kvm, root, slot);
}

/*
 * Removes write access on the last level SPTE mapping this GFN and unsets the
 * MMU-writable bit to ensure future writes continue to be intercepted.
 * Returns true if an SPTE was set and a TLB flush is needed.
 */
static bool write_protect_gfn(struct kvm *kvm, struct kvm_mmu_page *root,
			      gfn_t gfn, int min_level)
{
	struct tdp_iter iter;
	u64 new_spte;
	bool spte_set = false;

	BUG_ON(min_level > KVM_MAX_HUGEPAGE_LEVEL);

	rcu_read_lock();

	for_each_tdp_pte_min_level(iter, root, min_level, gfn, gfn + 1) {
		if (!is_shadow_present_pte(iter.old_spte) ||
		    !is_last_spte(iter.old_spte, iter.level))
			continue;

		new_spte = iter.old_spte &
			~(PT_WRITABLE_MASK | shadow_mmu_writable_mask);

		if (new_spte == iter.old_spte)
			break;

		tdp_mmu_set_spte(kvm, &iter, new_spte);
		spte_set = true;
	}

	rcu_read_unlock();

	return spte_set;
}

/*
 * Removes write access on the last level SPTE mapping this GFN and unsets the
 * MMU-writable bit to ensure future writes continue to be intercepted.
 * Returns true if an SPTE was set and a TLB flush is needed.
 */
bool kvm_tdp_mmu_write_protect_gfn(struct kvm *kvm,
				   struct kvm_memory_slot *slot, gfn_t gfn,
				   int min_level)
{
	struct kvm_mmu_page *root;
	bool spte_set = false;

	lockdep_assert_held_write(&kvm->mmu_lock);
	for_each_tdp_mmu_root(kvm, root, slot->as_id)
		spte_set |= write_protect_gfn(kvm, root, gfn, min_level);

	return spte_set;
}

/*
 * Return the level of the lowest level SPTE added to sptes.
 * That SPTE may be non-present.
 *
 * Must be called between kvm_tdp_mmu_walk_lockless_{begin,end}.
 */
int kvm_tdp_mmu_get_walk(struct kvm_vcpu *vcpu, u64 addr, u64 *sptes,
			 int *root_level)
{
	struct tdp_iter iter;
	struct kvm_mmu *mmu = vcpu->arch.mmu;
	gfn_t gfn = addr >> PAGE_SHIFT;
	int leaf = -1;

	*root_level = vcpu->arch.mmu->root_role.level;

	tdp_mmu_for_each_pte(iter, mmu, gfn, gfn + 1) {
		leaf = iter.level;
		sptes[leaf] = iter.old_spte;
	}

	return leaf;
}

/*
 * Returns the last level spte pointer of the shadow page walk for the given
 * gpa, and sets *spte to the spte value. This spte may be non-preset. If no
 * walk could be performed, returns NULL and *spte does not contain valid data.
 *
 * Contract:
 *  - Must be called between kvm_tdp_mmu_walk_lockless_{begin,end}.
 *  - The returned sptep must not be used after kvm_tdp_mmu_walk_lockless_end.
 *
 * WARNING: This function is only intended to be called during fast_page_fault.
 */
u64 *kvm_tdp_mmu_fast_pf_get_last_sptep(struct kvm_vcpu *vcpu, u64 addr,
					u64 *spte)
{
	struct tdp_iter iter;
	struct kvm_mmu *mmu = vcpu->arch.mmu;
	gfn_t gfn = addr >> PAGE_SHIFT;
	tdp_ptep_t sptep = NULL;

	tdp_mmu_for_each_pte(iter, mmu, gfn, gfn + 1) {
		*spte = iter.old_spte;
		sptep = iter.sptep;
	}

	/*
	 * Perform the rcu_dereference to get the raw spte pointer value since
	 * we are passing it up to fast_page_fault, which is shared with the
	 * legacy MMU and thus does not retain the TDP MMU-specific __rcu
	 * annotation.
	 *
	 * This is safe since fast_page_fault obeys the contracts of this
	 * function as well as all TDP MMU contracts around modifying SPTEs
	 * outside of mmu_lock.
	 */
	return rcu_dereference(sptep);
}<|MERGE_RESOLUTION|>--- conflicted
+++ resolved
@@ -310,11 +310,7 @@
 
 hpa_t kvm_tdp_mmu_get_vcpu_root_hpa(struct kvm_vcpu *vcpu)
 {
-<<<<<<< HEAD
-	union kvm_mmu_page_role role = vcpu->arch.mmu->mmu_role.base;
-=======
 	union kvm_mmu_page_role role = vcpu->arch.mmu->root_role;
->>>>>>> 88084a3d
 	struct kvm *kvm = vcpu->kvm;
 	struct kvm_mmu_page *root;
 
@@ -1134,11 +1130,7 @@
 			   struct kvm_mmu_page *sp, bool account_nx,
 			   bool shared)
 {
-<<<<<<< HEAD
-	u64 spte = make_nonleaf_spte(sp->spt, !shadow_accessed_mask);
-=======
 	u64 spte = make_nonleaf_spte(sp->spt, !kvm_ad_enabled());
->>>>>>> 88084a3d
 	int ret = 0;
 
 	if (shared) {
@@ -1792,17 +1784,12 @@
 			tdp_iter_step_up(&iter);
 
 		/* Note, a successful atomic zap also does a remote TLB flush. */
-<<<<<<< HEAD
-		if (tdp_mmu_zap_spte_atomic(kvm, &iter))
-			goto retry;
-=======
 		tdp_mmu_zap_spte_atomic(kvm, &iter);
 
 		/*
 		 * If the atomic zap fails, the iter will recurse back into
 		 * the same subtree to retry.
 		 */
->>>>>>> 88084a3d
 	}
 
 	rcu_read_unlock();
