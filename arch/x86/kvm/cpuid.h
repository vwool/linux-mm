--- conflicted
+++ resolved
@@ -66,11 +66,7 @@
  * and can't be used by KVM to query/control guest capabilities.  And obviously
  * the leaf being queried must have an entry in the lookup table.
  */
-<<<<<<< HEAD
-static __always_inline void reverse_cpuid_check(unsigned x86_leaf)
-=======
 static __always_inline void reverse_cpuid_check(unsigned int x86_leaf)
->>>>>>> 04d5ce62
 {
 	BUILD_BUG_ON(x86_leaf == CPUID_LNX_1);
 	BUILD_BUG_ON(x86_leaf == CPUID_LNX_2);
@@ -79,7 +75,6 @@
 	BUILD_BUG_ON(x86_leaf >= ARRAY_SIZE(reverse_cpuid));
 	BUILD_BUG_ON(reverse_cpuid[x86_leaf].function == 0);
 }
-<<<<<<< HEAD
 
 /*
  * Retrieve the bit mask from an X86_FEATURE_* definition.  Features contain
@@ -91,29 +86,6 @@
 {
 	reverse_cpuid_check(x86_feature / 32);
 	return 1 << (x86_feature & 31);
-}
-
-#define feature_bit(name)  __feature_bit(X86_FEATURE_##name)
-
-static __always_inline struct cpuid_reg x86_feature_cpuid(unsigned x86_feature)
-{
-	unsigned x86_leaf = x86_feature / 32;
-
-	reverse_cpuid_check(x86_leaf);
-	return reverse_cpuid[x86_leaf];
-=======
-
-/*
- * Retrieve the bit mask from an X86_FEATURE_* definition.  Features contain
- * the hardware defined bit number (stored in bits 4:0) and a software defined
- * "word" (stored in bits 31:5).  The word is used to index into arrays of
- * bit masks that hold the per-cpu feature capabilities, e.g. this_cpu_has().
- */
-static __always_inline u32 __feature_bit(int x86_feature)
-{
-	reverse_cpuid_check(x86_feature / 32);
-	return 1 << (x86_feature & 31);
->>>>>>> 04d5ce62
 }
 
 #define feature_bit(name)  __feature_bit(X86_FEATURE_##name)
@@ -149,8 +121,6 @@
 {
 	const struct cpuid_reg cpuid = x86_feature_cpuid(x86_feature);
 
-<<<<<<< HEAD
-=======
 	return __cpuid_entry_get_reg(entry, cpuid.reg);
 }
 
@@ -227,7 +197,6 @@
 {
 	u32 *reg;
 
->>>>>>> 04d5ce62
 	reg = guest_cpuid_get_register(vcpu, x86_feature);
 	if (!reg)
 		return false;
