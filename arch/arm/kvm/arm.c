/*
 * Copyright (C) 2012 - Virtual Open Systems and Columbia University
 * Author: Christoffer Dall <c.dall@virtualopensystems.com>
 *
 * This program is free software; you can redistribute it and/or modify
 * it under the terms of the GNU General Public License, version 2, as
 * published by the Free Software Foundation.
 *
 * This program is distributed in the hope that it will be useful,
 * but WITHOUT ANY WARRANTY; without even the implied warranty of
 * MERCHANTABILITY or FITNESS FOR A PARTICULAR PURPOSE.  See the
 * GNU General Public License for more details.
 *
 * You should have received a copy of the GNU General Public License
 * along with this program; if not, write to the Free Software
 * Foundation, 51 Franklin Street, Fifth Floor, Boston, MA  02110-1301, USA.
 */

#include <linux/errno.h>
#include <linux/err.h>
#include <linux/kvm_host.h>
#include <linux/module.h>
#include <linux/vmalloc.h>
#include <linux/fs.h>
#include <linux/mman.h>
#include <linux/sched.h>
#include <linux/kvm.h>
#include <trace/events/kvm.h>

#define CREATE_TRACE_POINTS
#include "trace.h"

#include <asm/uaccess.h>
#include <asm/ptrace.h>
#include <asm/mman.h>
#include <asm/tlbflush.h>
#include <asm/cacheflush.h>
#include <asm/virt.h>
#include <asm/kvm_arm.h>
#include <asm/kvm_asm.h>
#include <asm/kvm_mmu.h>
#include <asm/kvm_emulate.h>
#include <asm/kvm_coproc.h>
#include <asm/kvm_psci.h>

#ifdef REQUIRES_VIRT
__asm__(".arch_extension	virt");
#endif

static DEFINE_PER_CPU(unsigned long, kvm_arm_hyp_stack_page);
static kvm_kernel_vfp_t __percpu *kvm_host_vfp_state;
static unsigned long hyp_default_vectors;

/* Per-CPU variable containing the currently running vcpu. */
static DEFINE_PER_CPU(struct kvm_vcpu *, kvm_arm_running_vcpu);

/* The VMID used in the VTTBR */
static atomic64_t kvm_vmid_gen = ATOMIC64_INIT(1);
static u8 kvm_next_vmid;
static DEFINE_SPINLOCK(kvm_vmid_lock);

static bool vgic_present;

static void kvm_arm_set_running_vcpu(struct kvm_vcpu *vcpu)
{
	BUG_ON(preemptible());
	__get_cpu_var(kvm_arm_running_vcpu) = vcpu;
}

/**
 * kvm_arm_get_running_vcpu - get the vcpu running on the current CPU.
 * Must be called from non-preemptible context
 */
struct kvm_vcpu *kvm_arm_get_running_vcpu(void)
{
	BUG_ON(preemptible());
	return __get_cpu_var(kvm_arm_running_vcpu);
}

/**
 * kvm_arm_get_running_vcpus - get the per-CPU array of currently running vcpus.
 */
struct kvm_vcpu __percpu **kvm_get_running_vcpus(void)
{
	return &kvm_arm_running_vcpu;
}

int kvm_arch_hardware_enable(void *garbage)
{
	return 0;
}

int kvm_arch_vcpu_should_kick(struct kvm_vcpu *vcpu)
{
	return kvm_vcpu_exiting_guest_mode(vcpu) == IN_GUEST_MODE;
}

void kvm_arch_hardware_disable(void *garbage)
{
}

int kvm_arch_hardware_setup(void)
{
	return 0;
}

void kvm_arch_hardware_unsetup(void)
{
}

void kvm_arch_check_processor_compat(void *rtn)
{
	*(int *)rtn = 0;
}

void kvm_arch_sync_events(struct kvm *kvm)
{
}

/**
 * kvm_arch_init_vm - initializes a VM data structure
 * @kvm:	pointer to the KVM struct
 */
int kvm_arch_init_vm(struct kvm *kvm, unsigned long type)
{
	int ret = 0;

	if (type)
		return -EINVAL;

	ret = kvm_alloc_stage2_pgd(kvm);
	if (ret)
		goto out_fail_alloc;

	ret = create_hyp_mappings(kvm, kvm + 1);
	if (ret)
		goto out_free_stage2_pgd;

	/* Mark the initial VMID generation invalid */
	kvm->arch.vmid_gen = 0;

	return ret;
out_free_stage2_pgd:
	kvm_free_stage2_pgd(kvm);
out_fail_alloc:
	return ret;
}

int kvm_arch_vcpu_fault(struct kvm_vcpu *vcpu, struct vm_fault *vmf)
{
	return VM_FAULT_SIGBUS;
}

void kvm_arch_free_memslot(struct kvm_memory_slot *free,
			   struct kvm_memory_slot *dont)
{
}

int kvm_arch_create_memslot(struct kvm_memory_slot *slot, unsigned long npages)
{
	return 0;
}

/**
 * kvm_arch_destroy_vm - destroy the VM data structure
 * @kvm:	pointer to the KVM struct
 */
void kvm_arch_destroy_vm(struct kvm *kvm)
{
	int i;

	kvm_free_stage2_pgd(kvm);

	for (i = 0; i < KVM_MAX_VCPUS; ++i) {
		if (kvm->vcpus[i]) {
			kvm_arch_vcpu_free(kvm->vcpus[i]);
			kvm->vcpus[i] = NULL;
		}
	}
}

int kvm_dev_ioctl_check_extension(long ext)
{
	int r;
	switch (ext) {
	case KVM_CAP_IRQCHIP:
		r = vgic_present;
		break;
	case KVM_CAP_USER_MEMORY:
	case KVM_CAP_SYNC_MMU:
	case KVM_CAP_DESTROY_MEMORY_REGION_WORKS:
	case KVM_CAP_ONE_REG:
	case KVM_CAP_ARM_PSCI:
		r = 1;
		break;
	case KVM_CAP_COALESCED_MMIO:
		r = KVM_COALESCED_MMIO_PAGE_OFFSET;
		break;
	case KVM_CAP_ARM_SET_DEVICE_ADDR:
		r = 1;
		break;
	case KVM_CAP_NR_VCPUS:
		r = num_online_cpus();
		break;
	case KVM_CAP_MAX_VCPUS:
		r = KVM_MAX_VCPUS;
		break;
	default:
		r = 0;
		break;
	}
	return r;
}

long kvm_arch_dev_ioctl(struct file *filp,
			unsigned int ioctl, unsigned long arg)
{
	return -EINVAL;
}

int kvm_arch_set_memory_region(struct kvm *kvm,
			       struct kvm_userspace_memory_region *mem,
			       struct kvm_memory_slot old,
			       int user_alloc)
{
	return 0;
}

int kvm_arch_prepare_memory_region(struct kvm *kvm,
				   struct kvm_memory_slot *memslot,
				   struct kvm_memory_slot old,
				   struct kvm_userspace_memory_region *mem,
				   bool user_alloc)
{
	return 0;
}

void kvm_arch_commit_memory_region(struct kvm *kvm,
				   struct kvm_userspace_memory_region *mem,
				   struct kvm_memory_slot old,
				   bool user_alloc)
{
}

void kvm_arch_flush_shadow_all(struct kvm *kvm)
{
}

void kvm_arch_flush_shadow_memslot(struct kvm *kvm,
				   struct kvm_memory_slot *slot)
{
}

struct kvm_vcpu *kvm_arch_vcpu_create(struct kvm *kvm, unsigned int id)
{
	int err;
	struct kvm_vcpu *vcpu;

	vcpu = kmem_cache_zalloc(kvm_vcpu_cache, GFP_KERNEL);
	if (!vcpu) {
		err = -ENOMEM;
		goto out;
	}

	err = kvm_vcpu_init(vcpu, kvm, id);
	if (err)
		goto free_vcpu;

	err = create_hyp_mappings(vcpu, vcpu + 1);
	if (err)
		goto vcpu_uninit;

	return vcpu;
vcpu_uninit:
	kvm_vcpu_uninit(vcpu);
free_vcpu:
	kmem_cache_free(kvm_vcpu_cache, vcpu);
out:
	return ERR_PTR(err);
}

int kvm_arch_vcpu_postcreate(struct kvm_vcpu *vcpu)
{
	return 0;
}

void kvm_arch_vcpu_free(struct kvm_vcpu *vcpu)
{
	kvm_mmu_free_memory_caches(vcpu);
	kvm_timer_vcpu_terminate(vcpu);
	kmem_cache_free(kvm_vcpu_cache, vcpu);
}

void kvm_arch_vcpu_destroy(struct kvm_vcpu *vcpu)
{
	kvm_arch_vcpu_free(vcpu);
}

int kvm_cpu_has_pending_timer(struct kvm_vcpu *vcpu)
{
	return 0;
}

int kvm_arch_vcpu_init(struct kvm_vcpu *vcpu)
{
	int ret;

	/* Force users to call KVM_ARM_VCPU_INIT */
	vcpu->arch.target = -1;

	/* Set up VGIC */
	ret = kvm_vgic_vcpu_init(vcpu);
	if (ret)
		return ret;

	/* Set up the timer */
	kvm_timer_vcpu_init(vcpu);

	return 0;
}

void kvm_arch_vcpu_uninit(struct kvm_vcpu *vcpu)
{
}

void kvm_arch_vcpu_load(struct kvm_vcpu *vcpu, int cpu)
{
	vcpu->cpu = cpu;
	vcpu->arch.vfp_host = this_cpu_ptr(kvm_host_vfp_state);

	/*
	 * Check whether this vcpu requires the cache to be flushed on
	 * this physical CPU. This is a consequence of doing dcache
	 * operations by set/way on this vcpu. We do it here to be in
	 * a non-preemptible section.
	 */
	if (cpumask_test_and_clear_cpu(cpu, &vcpu->arch.require_dcache_flush))
		flush_cache_all(); /* We'd really want v7_flush_dcache_all() */

	kvm_arm_set_running_vcpu(vcpu);
}

void kvm_arch_vcpu_put(struct kvm_vcpu *vcpu)
{
	kvm_arm_set_running_vcpu(NULL);
}

int kvm_arch_vcpu_ioctl_set_guest_debug(struct kvm_vcpu *vcpu,
					struct kvm_guest_debug *dbg)
{
	return -EINVAL;
}


int kvm_arch_vcpu_ioctl_get_mpstate(struct kvm_vcpu *vcpu,
				    struct kvm_mp_state *mp_state)
{
	return -EINVAL;
}

int kvm_arch_vcpu_ioctl_set_mpstate(struct kvm_vcpu *vcpu,
				    struct kvm_mp_state *mp_state)
{
	return -EINVAL;
}

/**
 * kvm_arch_vcpu_runnable - determine if the vcpu can be scheduled
 * @v:		The VCPU pointer
 *
 * If the guest CPU is not waiting for interrupts or an interrupt line is
 * asserted, the CPU is by definition runnable.
 */
int kvm_arch_vcpu_runnable(struct kvm_vcpu *v)
{
	return !!v->arch.irq_lines || kvm_vgic_vcpu_pending_irq(v);
}

/* Just ensure a guest exit from a particular CPU */
static void exit_vm_noop(void *info)
{
}

void force_vm_exit(const cpumask_t *mask)
{
	smp_call_function_many(mask, exit_vm_noop, NULL, true);
}

/**
 * need_new_vmid_gen - check that the VMID is still valid
 * @kvm: The VM's VMID to checkt
 *
 * return true if there is a new generation of VMIDs being used
 *
 * The hardware supports only 256 values with the value zero reserved for the
 * host, so we check if an assigned value belongs to a previous generation,
 * which which requires us to assign a new value. If we're the first to use a
 * VMID for the new generation, we must flush necessary caches and TLBs on all
 * CPUs.
 */
static bool need_new_vmid_gen(struct kvm *kvm)
{
	return unlikely(kvm->arch.vmid_gen != atomic64_read(&kvm_vmid_gen));
}

/**
 * update_vttbr - Update the VTTBR with a valid VMID before the guest runs
 * @kvm	The guest that we are about to run
 *
 * Called from kvm_arch_vcpu_ioctl_run before entering the guest to ensure the
 * VM has a valid VMID, otherwise assigns a new one and flushes corresponding
 * caches and TLBs.
 */
static void update_vttbr(struct kvm *kvm)
{
	phys_addr_t pgd_phys;
	u64 vmid;

	if (!need_new_vmid_gen(kvm))
		return;

	spin_lock(&kvm_vmid_lock);

	/*
	 * We need to re-check the vmid_gen here to ensure that if another vcpu
	 * already allocated a valid vmid for this vm, then this vcpu should
	 * use the same vmid.
	 */
	if (!need_new_vmid_gen(kvm)) {
		spin_unlock(&kvm_vmid_lock);
		return;
	}

	/* First user of a new VMID generation? */
	if (unlikely(kvm_next_vmid == 0)) {
		atomic64_inc(&kvm_vmid_gen);
		kvm_next_vmid = 1;

		/*
		 * On SMP we know no other CPUs can use this CPU's or each
		 * other's VMID after force_vm_exit returns since the
		 * kvm_vmid_lock blocks them from reentry to the guest.
		 */
		force_vm_exit(cpu_all_mask);
		/*
		 * Now broadcast TLB + ICACHE invalidation over the inner
		 * shareable domain to make sure all data structures are
		 * clean.
		 */
		kvm_call_hyp(__kvm_flush_vm_context);
	}

	kvm->arch.vmid_gen = atomic64_read(&kvm_vmid_gen);
	kvm->arch.vmid = kvm_next_vmid;
	kvm_next_vmid++;

	/* update vttbr to be used with the new vmid */
	pgd_phys = virt_to_phys(kvm->arch.pgd);
	vmid = ((u64)(kvm->arch.vmid) << VTTBR_VMID_SHIFT) & VTTBR_VMID_MASK;
	kvm->arch.vttbr = pgd_phys & VTTBR_BADDR_MASK;
	kvm->arch.vttbr |= vmid;

	spin_unlock(&kvm_vmid_lock);
}

<<<<<<< HEAD
static int handle_svc_hyp(struct kvm_vcpu *vcpu, struct kvm_run *run)
{
	/* SVC called from Hyp mode should never get here */
	kvm_debug("SVC called from Hyp mode shouldn't go here\n");
	BUG();
	return -EINVAL; /* Squash warning */
}

static int handle_hvc(struct kvm_vcpu *vcpu, struct kvm_run *run)
{
	trace_kvm_hvc(*vcpu_pc(vcpu), *vcpu_reg(vcpu, 0),
		      vcpu->arch.hsr & HSR_HVC_IMM_MASK);

	if (kvm_psci_call(vcpu))
		return 1;

	kvm_inject_undefined(vcpu);
	return 1;
}

static int handle_smc(struct kvm_vcpu *vcpu, struct kvm_run *run)
{
	if (kvm_psci_call(vcpu))
		return 1;

	kvm_inject_undefined(vcpu);
	return 1;
}

static int handle_pabt_hyp(struct kvm_vcpu *vcpu, struct kvm_run *run)
{
	/* The hypervisor should never cause aborts */
	kvm_err("Prefetch Abort taken from Hyp mode at %#08x (HSR: %#08x)\n",
		vcpu->arch.hxfar, vcpu->arch.hsr);
	return -EFAULT;
}

static int handle_dabt_hyp(struct kvm_vcpu *vcpu, struct kvm_run *run)
{
	/* This is either an error in the ws. code or an external abort */
	kvm_err("Data Abort taken from Hyp mode at %#08x (HSR: %#08x)\n",
		vcpu->arch.hxfar, vcpu->arch.hsr);
	return -EFAULT;
}

typedef int (*exit_handle_fn)(struct kvm_vcpu *, struct kvm_run *);
static exit_handle_fn arm_exit_handlers[] = {
	[HSR_EC_WFI]		= kvm_handle_wfi,
	[HSR_EC_CP15_32]	= kvm_handle_cp15_32,
	[HSR_EC_CP15_64]	= kvm_handle_cp15_64,
	[HSR_EC_CP14_MR]	= kvm_handle_cp14_access,
	[HSR_EC_CP14_LS]	= kvm_handle_cp14_load_store,
	[HSR_EC_CP14_64]	= kvm_handle_cp14_access,
	[HSR_EC_CP_0_13]	= kvm_handle_cp_0_13_access,
	[HSR_EC_CP10_ID]	= kvm_handle_cp10_id,
	[HSR_EC_SVC_HYP]	= handle_svc_hyp,
	[HSR_EC_HVC]		= handle_hvc,
	[HSR_EC_SMC]		= handle_smc,
	[HSR_EC_IABT]		= kvm_handle_guest_abort,
	[HSR_EC_IABT_HYP]	= handle_pabt_hyp,
	[HSR_EC_DABT]		= kvm_handle_guest_abort,
	[HSR_EC_DABT_HYP]	= handle_dabt_hyp,
};

/*
 * A conditional instruction is allowed to trap, even though it
 * wouldn't be executed.  So let's re-implement the hardware, in
 * software!
 */
static bool kvm_condition_valid(struct kvm_vcpu *vcpu)
{
	unsigned long cpsr, cond, insn;

	/*
	 * Exception Code 0 can only happen if we set HCR.TGE to 1, to
	 * catch undefined instructions, and then we won't get past
	 * the arm_exit_handlers test anyway.
	 */
	BUG_ON(((vcpu->arch.hsr & HSR_EC) >> HSR_EC_SHIFT) == 0);

	/* Top two bits non-zero?  Unconditional. */
	if (vcpu->arch.hsr >> 30)
		return true;

	cpsr = *vcpu_cpsr(vcpu);

	/* Is condition field valid? */
	if ((vcpu->arch.hsr & HSR_CV) >> HSR_CV_SHIFT)
		cond = (vcpu->arch.hsr & HSR_COND) >> HSR_COND_SHIFT;
	else {
		/* This can happen in Thumb mode: examine IT state. */
		unsigned long it;

		it = ((cpsr >> 8) & 0xFC) | ((cpsr >> 25) & 0x3);

		/* it == 0 => unconditional. */
		if (it == 0)
			return true;

		/* The cond for this insn works out as the top 4 bits. */
		cond = (it >> 4);
	}

	/* Shift makes it look like an ARM-mode instruction */
	insn = cond << 28;
	return arm_check_condition(insn, cpsr) != ARM_OPCODE_CONDTEST_FAIL;
}

/*
 * Return > 0 to return to guest, < 0 on error, 0 (and set exit_reason) on
 * proper exit to QEMU.
 */
static int handle_exit(struct kvm_vcpu *vcpu, struct kvm_run *run,
		       int exception_index)
{
	unsigned long hsr_ec;

	switch (exception_index) {
	case ARM_EXCEPTION_IRQ:
		return 1;
	case ARM_EXCEPTION_UNDEFINED:
		kvm_err("Undefined exception in Hyp mode at: %#08x\n",
			vcpu->arch.hyp_pc);
		BUG();
		panic("KVM: Hypervisor undefined exception!\n");
	case ARM_EXCEPTION_DATA_ABORT:
	case ARM_EXCEPTION_PREF_ABORT:
	case ARM_EXCEPTION_HVC:
		hsr_ec = (vcpu->arch.hsr & HSR_EC) >> HSR_EC_SHIFT;

		if (hsr_ec >= ARRAY_SIZE(arm_exit_handlers)
		    || !arm_exit_handlers[hsr_ec]) {
			kvm_err("Unknown exception class: %#08lx, "
				"hsr: %#08x\n", hsr_ec,
				(unsigned int)vcpu->arch.hsr);
			BUG();
		}

		/*
		 * See ARM ARM B1.14.1: "Hyp traps on instructions
		 * that fail their condition code check"
		 */
		if (!kvm_condition_valid(vcpu)) {
			bool is_wide = vcpu->arch.hsr & HSR_IL;
			kvm_skip_instr(vcpu, is_wide);
			return 1;
		}

		return arm_exit_handlers[hsr_ec](vcpu, run);
	default:
		kvm_pr_unimpl("Unsupported exception type: %d",
			      exception_index);
		run->exit_reason = KVM_EXIT_INTERNAL_ERROR;
		return 0;
	}
}

=======
>>>>>>> 33b9f582
static int kvm_vcpu_first_run_init(struct kvm_vcpu *vcpu)
{
	if (likely(vcpu->arch.has_run_once))
		return 0;

	vcpu->arch.has_run_once = true;

	/*
	 * Initialize the VGIC before running a vcpu the first time on
	 * this VM.
	 */
	if (irqchip_in_kernel(vcpu->kvm) &&
	    unlikely(!vgic_initialized(vcpu->kvm))) {
		int ret = kvm_vgic_init(vcpu->kvm);
		if (ret)
			return ret;
	}

	/*
	 * Handle the "start in power-off" case by calling into the
	 * PSCI code.
	 */
	if (test_and_clear_bit(KVM_ARM_VCPU_POWER_OFF, vcpu->arch.features)) {
		*vcpu_reg(vcpu, 0) = KVM_PSCI_FN_CPU_OFF;
		kvm_psci_call(vcpu);
	}

	return 0;
}

static void vcpu_pause(struct kvm_vcpu *vcpu)
{
	wait_queue_head_t *wq = kvm_arch_vcpu_wq(vcpu);

	wait_event_interruptible(*wq, !vcpu->arch.pause);
}

/**
 * kvm_arch_vcpu_ioctl_run - the main VCPU run function to execute guest code
 * @vcpu:	The VCPU pointer
 * @run:	The kvm_run structure pointer used for userspace state exchange
 *
 * This function is called through the VCPU_RUN ioctl called from user space. It
 * will execute VM code in a loop until the time slice for the process is used
 * or some emulation is needed from user space in which case the function will
 * return with return value 0 and with the kvm_run structure filled in with the
 * required data for the requested emulation.
 */
int kvm_arch_vcpu_ioctl_run(struct kvm_vcpu *vcpu, struct kvm_run *run)
{
	int ret;
	sigset_t sigsaved;

	/* Make sure they initialize the vcpu with KVM_ARM_VCPU_INIT */
	if (unlikely(vcpu->arch.target < 0))
		return -ENOEXEC;

	ret = kvm_vcpu_first_run_init(vcpu);
	if (ret)
		return ret;

	if (run->exit_reason == KVM_EXIT_MMIO) {
		ret = kvm_handle_mmio_return(vcpu, vcpu->run);
		if (ret)
			return ret;
	}

	if (vcpu->sigset_active)
		sigprocmask(SIG_SETMASK, &vcpu->sigset, &sigsaved);

	ret = 1;
	run->exit_reason = KVM_EXIT_UNKNOWN;
	while (ret > 0) {
		/*
		 * Check conditions before entering the guest
		 */
		cond_resched();

		update_vttbr(vcpu->kvm);

		if (vcpu->arch.pause)
			vcpu_pause(vcpu);

		kvm_vgic_flush_hwstate(vcpu);
		kvm_timer_flush_hwstate(vcpu);

		local_irq_disable();

		/*
		 * Re-check atomic conditions
		 */
		if (signal_pending(current)) {
			ret = -EINTR;
			run->exit_reason = KVM_EXIT_INTR;
		}

		if (ret <= 0 || need_new_vmid_gen(vcpu->kvm)) {
			local_irq_enable();
			kvm_timer_sync_hwstate(vcpu);
			kvm_vgic_sync_hwstate(vcpu);
			continue;
		}

		/**************************************************************
		 * Enter the guest
		 */
		trace_kvm_entry(*vcpu_pc(vcpu));
		kvm_guest_enter();
		vcpu->mode = IN_GUEST_MODE;

		ret = kvm_call_hyp(__kvm_vcpu_run, vcpu);

		vcpu->mode = OUTSIDE_GUEST_MODE;
		vcpu->arch.last_pcpu = smp_processor_id();
		kvm_guest_exit();
		trace_kvm_exit(*vcpu_pc(vcpu));
		/*
		 * We may have taken a host interrupt in HYP mode (ie
		 * while executing the guest). This interrupt is still
		 * pending, as we haven't serviced it yet!
		 *
		 * We're now back in SVC mode, with interrupts
		 * disabled.  Enabling the interrupts now will have
		 * the effect of taking the interrupt again, in SVC
		 * mode this time.
		 */
		local_irq_enable();

		/*
		 * Back from guest
		 *************************************************************/

		kvm_timer_sync_hwstate(vcpu);
		kvm_vgic_sync_hwstate(vcpu);

		ret = handle_exit(vcpu, run, ret);
	}

	if (vcpu->sigset_active)
		sigprocmask(SIG_SETMASK, &sigsaved, NULL);
	return ret;
}

static int vcpu_interrupt_line(struct kvm_vcpu *vcpu, int number, bool level)
{
	int bit_index;
	bool set;
	unsigned long *ptr;

	if (number == KVM_ARM_IRQ_CPU_IRQ)
		bit_index = __ffs(HCR_VI);
	else /* KVM_ARM_IRQ_CPU_FIQ */
		bit_index = __ffs(HCR_VF);

	ptr = (unsigned long *)&vcpu->arch.irq_lines;
	if (level)
		set = test_and_set_bit(bit_index, ptr);
	else
		set = test_and_clear_bit(bit_index, ptr);

	/*
	 * If we didn't change anything, no need to wake up or kick other CPUs
	 */
	if (set == level)
		return 0;

	/*
	 * The vcpu irq_lines field was updated, wake up sleeping VCPUs and
	 * trigger a world-switch round on the running physical CPU to set the
	 * virtual IRQ/FIQ fields in the HCR appropriately.
	 */
	kvm_vcpu_kick(vcpu);

	return 0;
}

int kvm_vm_ioctl_irq_line(struct kvm *kvm, struct kvm_irq_level *irq_level)
{
	u32 irq = irq_level->irq;
	unsigned int irq_type, vcpu_idx, irq_num;
	int nrcpus = atomic_read(&kvm->online_vcpus);
	struct kvm_vcpu *vcpu = NULL;
	bool level = irq_level->level;

	irq_type = (irq >> KVM_ARM_IRQ_TYPE_SHIFT) & KVM_ARM_IRQ_TYPE_MASK;
	vcpu_idx = (irq >> KVM_ARM_IRQ_VCPU_SHIFT) & KVM_ARM_IRQ_VCPU_MASK;
	irq_num = (irq >> KVM_ARM_IRQ_NUM_SHIFT) & KVM_ARM_IRQ_NUM_MASK;

	trace_kvm_irq_line(irq_type, vcpu_idx, irq_num, irq_level->level);

	switch (irq_type) {
	case KVM_ARM_IRQ_TYPE_CPU:
		if (irqchip_in_kernel(kvm))
			return -ENXIO;

		if (vcpu_idx >= nrcpus)
			return -EINVAL;

		vcpu = kvm_get_vcpu(kvm, vcpu_idx);
		if (!vcpu)
			return -EINVAL;

		if (irq_num > KVM_ARM_IRQ_CPU_FIQ)
			return -EINVAL;

		return vcpu_interrupt_line(vcpu, irq_num, level);
	case KVM_ARM_IRQ_TYPE_PPI:
		if (!irqchip_in_kernel(kvm))
			return -ENXIO;

		if (vcpu_idx >= nrcpus)
			return -EINVAL;

		vcpu = kvm_get_vcpu(kvm, vcpu_idx);
		if (!vcpu)
			return -EINVAL;

		if (irq_num < VGIC_NR_SGIS || irq_num >= VGIC_NR_PRIVATE_IRQS)
			return -EINVAL;

		return kvm_vgic_inject_irq(kvm, vcpu->vcpu_id, irq_num, level);
	case KVM_ARM_IRQ_TYPE_SPI:
		if (!irqchip_in_kernel(kvm))
			return -ENXIO;

		if (irq_num < VGIC_NR_PRIVATE_IRQS ||
		    irq_num > KVM_ARM_IRQ_GIC_MAX)
			return -EINVAL;

		return kvm_vgic_inject_irq(kvm, 0, irq_num, level);
	}

	return -EINVAL;
}

long kvm_arch_vcpu_ioctl(struct file *filp,
			 unsigned int ioctl, unsigned long arg)
{
	struct kvm_vcpu *vcpu = filp->private_data;
	void __user *argp = (void __user *)arg;

	switch (ioctl) {
	case KVM_ARM_VCPU_INIT: {
		struct kvm_vcpu_init init;

		if (copy_from_user(&init, argp, sizeof(init)))
			return -EFAULT;

		return kvm_vcpu_set_target(vcpu, &init);

	}
	case KVM_SET_ONE_REG:
	case KVM_GET_ONE_REG: {
		struct kvm_one_reg reg;
		if (copy_from_user(&reg, argp, sizeof(reg)))
			return -EFAULT;
		if (ioctl == KVM_SET_ONE_REG)
			return kvm_arm_set_reg(vcpu, &reg);
		else
			return kvm_arm_get_reg(vcpu, &reg);
	}
	case KVM_GET_REG_LIST: {
		struct kvm_reg_list __user *user_list = argp;
		struct kvm_reg_list reg_list;
		unsigned n;

		if (copy_from_user(&reg_list, user_list, sizeof(reg_list)))
			return -EFAULT;
		n = reg_list.n;
		reg_list.n = kvm_arm_num_regs(vcpu);
		if (copy_to_user(user_list, &reg_list, sizeof(reg_list)))
			return -EFAULT;
		if (n < reg_list.n)
			return -E2BIG;
		return kvm_arm_copy_reg_indices(vcpu, user_list->reg);
	}
	default:
		return -EINVAL;
	}
}

int kvm_vm_ioctl_get_dirty_log(struct kvm *kvm, struct kvm_dirty_log *log)
{
	return -EINVAL;
}

static int kvm_vm_ioctl_set_device_addr(struct kvm *kvm,
					struct kvm_arm_device_addr *dev_addr)
{
	unsigned long dev_id, type;

	dev_id = (dev_addr->id & KVM_ARM_DEVICE_ID_MASK) >>
		KVM_ARM_DEVICE_ID_SHIFT;
	type = (dev_addr->id & KVM_ARM_DEVICE_TYPE_MASK) >>
		KVM_ARM_DEVICE_TYPE_SHIFT;

	switch (dev_id) {
	case KVM_ARM_DEVICE_VGIC_V2:
		if (!vgic_present)
			return -ENXIO;
		return kvm_vgic_set_addr(kvm, type, dev_addr->addr);
	default:
		return -ENODEV;
	}
}

long kvm_arch_vm_ioctl(struct file *filp,
		       unsigned int ioctl, unsigned long arg)
{
	struct kvm *kvm = filp->private_data;
	void __user *argp = (void __user *)arg;

	switch (ioctl) {
	case KVM_CREATE_IRQCHIP: {
		if (vgic_present)
			return kvm_vgic_create(kvm);
		else
			return -ENXIO;
	}
	case KVM_ARM_SET_DEVICE_ADDR: {
		struct kvm_arm_device_addr dev_addr;

		if (copy_from_user(&dev_addr, argp, sizeof(dev_addr)))
			return -EFAULT;
		return kvm_vm_ioctl_set_device_addr(kvm, &dev_addr);
	}
	default:
		return -EINVAL;
	}
}

static void cpu_init_hyp_mode(void *vector)
{
	unsigned long long pgd_ptr;
	unsigned long hyp_stack_ptr;
	unsigned long stack_page;
	unsigned long vector_ptr;

	/* Switch from the HYP stub to our own HYP init vector */
	__hyp_set_vectors((unsigned long)vector);

	pgd_ptr = (unsigned long long)kvm_mmu_get_httbr();
	stack_page = __get_cpu_var(kvm_arm_hyp_stack_page);
	hyp_stack_ptr = stack_page + PAGE_SIZE;
	vector_ptr = (unsigned long)__kvm_hyp_vector;

	__cpu_init_hyp_mode(pgd_ptr, hyp_stack_ptr, vector_ptr);
}

/**
 * Inits Hyp-mode on all online CPUs
 */
static int init_hyp_mode(void)
{
	phys_addr_t init_phys_addr;
	int cpu;
	int err = 0;

	/*
	 * Allocate Hyp PGD and setup Hyp identity mapping
	 */
	err = kvm_mmu_init();
	if (err)
		goto out_err;

	/*
	 * It is probably enough to obtain the default on one
	 * CPU. It's unlikely to be different on the others.
	 */
	hyp_default_vectors = __hyp_get_vectors();

	/*
	 * Allocate stack pages for Hypervisor-mode
	 */
	for_each_possible_cpu(cpu) {
		unsigned long stack_page;

		stack_page = __get_free_page(GFP_KERNEL);
		if (!stack_page) {
			err = -ENOMEM;
			goto out_free_stack_pages;
		}

		per_cpu(kvm_arm_hyp_stack_page, cpu) = stack_page;
	}

	/*
	 * Execute the init code on each CPU.
	 *
	 * Note: The stack is not mapped yet, so don't do anything else than
	 * initializing the hypervisor mode on each CPU using a local stack
	 * space for temporary storage.
	 */
	init_phys_addr = virt_to_phys(__kvm_hyp_init);
	for_each_online_cpu(cpu) {
		smp_call_function_single(cpu, cpu_init_hyp_mode,
					 (void *)(long)init_phys_addr, 1);
	}

	/*
	 * Unmap the identity mapping
	 */
	kvm_clear_hyp_idmap();

	/*
	 * Map the Hyp-code called directly from the host
	 */
	err = create_hyp_mappings(__kvm_hyp_code_start, __kvm_hyp_code_end);
	if (err) {
		kvm_err("Cannot map world-switch code\n");
		goto out_free_mappings;
	}

	/*
	 * Map the Hyp stack pages
	 */
	for_each_possible_cpu(cpu) {
		char *stack_page = (char *)per_cpu(kvm_arm_hyp_stack_page, cpu);
		err = create_hyp_mappings(stack_page, stack_page + PAGE_SIZE);

		if (err) {
			kvm_err("Cannot map hyp stack\n");
			goto out_free_mappings;
		}
	}

	/*
	 * Map the host VFP structures
	 */
	kvm_host_vfp_state = alloc_percpu(kvm_kernel_vfp_t);
	if (!kvm_host_vfp_state) {
		err = -ENOMEM;
		kvm_err("Cannot allocate host VFP state\n");
		goto out_free_mappings;
	}

	for_each_possible_cpu(cpu) {
		kvm_kernel_vfp_t *vfp;

		vfp = per_cpu_ptr(kvm_host_vfp_state, cpu);
		err = create_hyp_mappings(vfp, vfp + 1);

		if (err) {
			kvm_err("Cannot map host VFP state: %d\n", err);
			goto out_free_vfp;
		}
	}

	/*
	 * Init HYP view of VGIC
	 */
	err = kvm_vgic_hyp_init();
	if (err)
		goto out_free_vfp;

#ifdef CONFIG_KVM_ARM_VGIC
		vgic_present = true;
#endif

	/*
	 * Init HYP architected timer support
	 */
	err = kvm_timer_hyp_init();
	if (err)
		goto out_free_mappings;

	kvm_info("Hyp mode initialized successfully\n");
	return 0;
out_free_vfp:
	free_percpu(kvm_host_vfp_state);
out_free_mappings:
	free_hyp_pmds();
out_free_stack_pages:
	for_each_possible_cpu(cpu)
		free_page(per_cpu(kvm_arm_hyp_stack_page, cpu));
out_err:
	kvm_err("error initializing Hyp mode: %d\n", err);
	return err;
}

/**
 * Initialize Hyp-mode and memory mappings on all CPUs.
 */
int kvm_arch_init(void *opaque)
{
	int err;

	if (!is_hyp_mode_available()) {
		kvm_err("HYP mode not available\n");
		return -ENODEV;
	}

	if (kvm_target_cpu() < 0) {
		kvm_err("Target CPU not supported!\n");
		return -ENODEV;
	}

	err = init_hyp_mode();
	if (err)
		goto out_err;

	kvm_coproc_table_init();
	return 0;
out_err:
	return err;
}

/* NOP: Compiling as a module not supported */
void kvm_arch_exit(void)
{
}

static int arm_init(void)
{
	int rc = kvm_init(NULL, sizeof(struct kvm_vcpu), 0, THIS_MODULE);
	return rc;
}

module_init(arm_init);<|MERGE_RESOLUTION|>--- conflicted
+++ resolved
@@ -463,166 +463,6 @@
 	spin_unlock(&kvm_vmid_lock);
 }
 
-<<<<<<< HEAD
-static int handle_svc_hyp(struct kvm_vcpu *vcpu, struct kvm_run *run)
-{
-	/* SVC called from Hyp mode should never get here */
-	kvm_debug("SVC called from Hyp mode shouldn't go here\n");
-	BUG();
-	return -EINVAL; /* Squash warning */
-}
-
-static int handle_hvc(struct kvm_vcpu *vcpu, struct kvm_run *run)
-{
-	trace_kvm_hvc(*vcpu_pc(vcpu), *vcpu_reg(vcpu, 0),
-		      vcpu->arch.hsr & HSR_HVC_IMM_MASK);
-
-	if (kvm_psci_call(vcpu))
-		return 1;
-
-	kvm_inject_undefined(vcpu);
-	return 1;
-}
-
-static int handle_smc(struct kvm_vcpu *vcpu, struct kvm_run *run)
-{
-	if (kvm_psci_call(vcpu))
-		return 1;
-
-	kvm_inject_undefined(vcpu);
-	return 1;
-}
-
-static int handle_pabt_hyp(struct kvm_vcpu *vcpu, struct kvm_run *run)
-{
-	/* The hypervisor should never cause aborts */
-	kvm_err("Prefetch Abort taken from Hyp mode at %#08x (HSR: %#08x)\n",
-		vcpu->arch.hxfar, vcpu->arch.hsr);
-	return -EFAULT;
-}
-
-static int handle_dabt_hyp(struct kvm_vcpu *vcpu, struct kvm_run *run)
-{
-	/* This is either an error in the ws. code or an external abort */
-	kvm_err("Data Abort taken from Hyp mode at %#08x (HSR: %#08x)\n",
-		vcpu->arch.hxfar, vcpu->arch.hsr);
-	return -EFAULT;
-}
-
-typedef int (*exit_handle_fn)(struct kvm_vcpu *, struct kvm_run *);
-static exit_handle_fn arm_exit_handlers[] = {
-	[HSR_EC_WFI]		= kvm_handle_wfi,
-	[HSR_EC_CP15_32]	= kvm_handle_cp15_32,
-	[HSR_EC_CP15_64]	= kvm_handle_cp15_64,
-	[HSR_EC_CP14_MR]	= kvm_handle_cp14_access,
-	[HSR_EC_CP14_LS]	= kvm_handle_cp14_load_store,
-	[HSR_EC_CP14_64]	= kvm_handle_cp14_access,
-	[HSR_EC_CP_0_13]	= kvm_handle_cp_0_13_access,
-	[HSR_EC_CP10_ID]	= kvm_handle_cp10_id,
-	[HSR_EC_SVC_HYP]	= handle_svc_hyp,
-	[HSR_EC_HVC]		= handle_hvc,
-	[HSR_EC_SMC]		= handle_smc,
-	[HSR_EC_IABT]		= kvm_handle_guest_abort,
-	[HSR_EC_IABT_HYP]	= handle_pabt_hyp,
-	[HSR_EC_DABT]		= kvm_handle_guest_abort,
-	[HSR_EC_DABT_HYP]	= handle_dabt_hyp,
-};
-
-/*
- * A conditional instruction is allowed to trap, even though it
- * wouldn't be executed.  So let's re-implement the hardware, in
- * software!
- */
-static bool kvm_condition_valid(struct kvm_vcpu *vcpu)
-{
-	unsigned long cpsr, cond, insn;
-
-	/*
-	 * Exception Code 0 can only happen if we set HCR.TGE to 1, to
-	 * catch undefined instructions, and then we won't get past
-	 * the arm_exit_handlers test anyway.
-	 */
-	BUG_ON(((vcpu->arch.hsr & HSR_EC) >> HSR_EC_SHIFT) == 0);
-
-	/* Top two bits non-zero?  Unconditional. */
-	if (vcpu->arch.hsr >> 30)
-		return true;
-
-	cpsr = *vcpu_cpsr(vcpu);
-
-	/* Is condition field valid? */
-	if ((vcpu->arch.hsr & HSR_CV) >> HSR_CV_SHIFT)
-		cond = (vcpu->arch.hsr & HSR_COND) >> HSR_COND_SHIFT;
-	else {
-		/* This can happen in Thumb mode: examine IT state. */
-		unsigned long it;
-
-		it = ((cpsr >> 8) & 0xFC) | ((cpsr >> 25) & 0x3);
-
-		/* it == 0 => unconditional. */
-		if (it == 0)
-			return true;
-
-		/* The cond for this insn works out as the top 4 bits. */
-		cond = (it >> 4);
-	}
-
-	/* Shift makes it look like an ARM-mode instruction */
-	insn = cond << 28;
-	return arm_check_condition(insn, cpsr) != ARM_OPCODE_CONDTEST_FAIL;
-}
-
-/*
- * Return > 0 to return to guest, < 0 on error, 0 (and set exit_reason) on
- * proper exit to QEMU.
- */
-static int handle_exit(struct kvm_vcpu *vcpu, struct kvm_run *run,
-		       int exception_index)
-{
-	unsigned long hsr_ec;
-
-	switch (exception_index) {
-	case ARM_EXCEPTION_IRQ:
-		return 1;
-	case ARM_EXCEPTION_UNDEFINED:
-		kvm_err("Undefined exception in Hyp mode at: %#08x\n",
-			vcpu->arch.hyp_pc);
-		BUG();
-		panic("KVM: Hypervisor undefined exception!\n");
-	case ARM_EXCEPTION_DATA_ABORT:
-	case ARM_EXCEPTION_PREF_ABORT:
-	case ARM_EXCEPTION_HVC:
-		hsr_ec = (vcpu->arch.hsr & HSR_EC) >> HSR_EC_SHIFT;
-
-		if (hsr_ec >= ARRAY_SIZE(arm_exit_handlers)
-		    || !arm_exit_handlers[hsr_ec]) {
-			kvm_err("Unknown exception class: %#08lx, "
-				"hsr: %#08x\n", hsr_ec,
-				(unsigned int)vcpu->arch.hsr);
-			BUG();
-		}
-
-		/*
-		 * See ARM ARM B1.14.1: "Hyp traps on instructions
-		 * that fail their condition code check"
-		 */
-		if (!kvm_condition_valid(vcpu)) {
-			bool is_wide = vcpu->arch.hsr & HSR_IL;
-			kvm_skip_instr(vcpu, is_wide);
-			return 1;
-		}
-
-		return arm_exit_handlers[hsr_ec](vcpu, run);
-	default:
-		kvm_pr_unimpl("Unsupported exception type: %d",
-			      exception_index);
-		run->exit_reason = KVM_EXIT_INTERNAL_ERROR;
-		return 0;
-	}
-}
-
-=======
->>>>>>> 33b9f582
 static int kvm_vcpu_first_run_init(struct kvm_vcpu *vcpu)
 {
 	if (likely(vcpu->arch.has_run_once))
