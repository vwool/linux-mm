// SPDX-License-Identifier: GPL-2.0 OR BSD-3-Clause

/* COMMON Applications Kept Enhanced (CAKE) discipline
 *
 * Copyright (C) 2014-2018 Jonathan Morton <chromatix99@gmail.com>
 * Copyright (C) 2015-2018 Toke Høiland-Jørgensen <toke@toke.dk>
 * Copyright (C) 2014-2018 Dave Täht <dave.taht@gmail.com>
 * Copyright (C) 2015-2018 Sebastian Moeller <moeller0@gmx.de>
 * (C) 2015-2018 Kevin Darbyshire-Bryant <kevin@darbyshire-bryant.me.uk>
 * Copyright (C) 2017-2018 Ryan Mounce <ryan@mounce.com.au>
 *
 * The CAKE Principles:
 *		   (or, how to have your cake and eat it too)
 *
 * This is a combination of several shaping, AQM and FQ techniques into one
 * easy-to-use package:
 *
 * - An overall bandwidth shaper, to move the bottleneck away from dumb CPE
 *   equipment and bloated MACs.  This operates in deficit mode (as in sch_fq),
 *   eliminating the need for any sort of burst parameter (eg. token bucket
 *   depth).  Burst support is limited to that necessary to overcome scheduling
 *   latency.
 *
 * - A Diffserv-aware priority queue, giving more priority to certain classes,
 *   up to a specified fraction of bandwidth.  Above that bandwidth threshold,
 *   the priority is reduced to avoid starving other tins.
 *
 * - Each priority tin has a separate Flow Queue system, to isolate traffic
 *   flows from each other.  This prevents a burst on one flow from increasing
 *   the delay to another.  Flows are distributed to queues using a
 *   set-associative hash function.
 *
 * - Each queue is actively managed by Cobalt, which is a combination of the
 *   Codel and Blue AQM algorithms.  This serves flows fairly, and signals
 *   congestion early via ECN (if available) and/or packet drops, to keep
 *   latency low.  The codel parameters are auto-tuned based on the bandwidth
 *   setting, as is necessary at low bandwidths.
 *
 * The configuration parameters are kept deliberately simple for ease of use.
 * Everything has sane defaults.  Complete generality of configuration is *not*
 * a goal.
 *
 * The priority queue operates according to a weighted DRR scheme, combined with
 * a bandwidth tracker which reuses the shaper logic to detect which side of the
 * bandwidth sharing threshold the tin is operating.  This determines whether a
 * priority-based weight (high) or a bandwidth-based weight (low) is used for
 * that tin in the current pass.
 *
 * This qdisc was inspired by Eric Dumazet's fq_codel code, which he kindly
 * granted us permission to leverage.
 */

#include <linux/module.h>
#include <linux/types.h>
#include <linux/kernel.h>
#include <linux/jiffies.h>
#include <linux/string.h>
#include <linux/in.h>
#include <linux/errno.h>
#include <linux/init.h>
#include <linux/skbuff.h>
#include <linux/jhash.h>
#include <linux/slab.h>
#include <linux/vmalloc.h>
#include <linux/reciprocal_div.h>
#include <net/netlink.h>
#include <linux/if_vlan.h>
#include <net/gso.h>
#include <net/pkt_sched.h>
#include <net/pkt_cls.h>
#include <net/tcp.h>
#include <net/flow_dissector.h>

#if IS_ENABLED(CONFIG_NF_CONNTRACK)
#include <net/netfilter/nf_conntrack_core.h>
#endif

#define CAKE_SET_WAYS (8)
#define CAKE_MAX_TINS (8)
#define CAKE_QUEUES (1024)
#define CAKE_FLOW_MASK 63
#define CAKE_FLOW_NAT_FLAG 64

/* struct cobalt_params - contains codel and blue parameters
 * @interval:	codel initial drop rate
 * @target:     maximum persistent sojourn time & blue update rate
 * @mtu_time:   serialisation delay of maximum-size packet
 * @p_inc:      increment of blue drop probability (0.32 fxp)
 * @p_dec:      decrement of blue drop probability (0.32 fxp)
 */
struct cobalt_params {
	u64	interval;
	u64	target;
	u64	mtu_time;
	u32	p_inc;
	u32	p_dec;
};

/* struct cobalt_vars - contains codel and blue variables
 * @count:		codel dropping frequency
 * @rec_inv_sqrt:	reciprocal value of sqrt(count) >> 1
 * @drop_next:		time to drop next packet, or when we dropped last
 * @blue_timer:		Blue time to next drop
 * @p_drop:		BLUE drop probability (0.32 fxp)
 * @dropping:		set if in dropping state
 * @ecn_marked:		set if marked
 */
struct cobalt_vars {
	u32	count;
	u32	rec_inv_sqrt;
	ktime_t	drop_next;
	ktime_t	blue_timer;
	u32     p_drop;
	bool	dropping;
	bool    ecn_marked;
};

enum {
	CAKE_SET_NONE = 0,
	CAKE_SET_SPARSE,
	CAKE_SET_SPARSE_WAIT, /* counted in SPARSE, actually in BULK */
	CAKE_SET_BULK,
	CAKE_SET_DECAYING
};

struct cake_flow {
	/* this stuff is all needed per-flow at dequeue time */
	struct sk_buff	  *head;
	struct sk_buff	  *tail;
	struct list_head  flowchain;
	s32		  deficit;
	u32		  dropped;
	struct cobalt_vars cvars;
	u16		  srchost; /* index into cake_host table */
	u16		  dsthost;
	u8		  set;
}; /* please try to keep this structure <= 64 bytes */

struct cake_host {
	u32 srchost_tag;
	u32 dsthost_tag;
	u16 srchost_bulk_flow_count;
	u16 dsthost_bulk_flow_count;
};

struct cake_heap_entry {
	u16 t:3, b:10;
};

struct cake_tin_data {
	struct cake_flow flows[CAKE_QUEUES];
	u32	backlogs[CAKE_QUEUES];
	u32	tags[CAKE_QUEUES]; /* for set association */
	u16	overflow_idx[CAKE_QUEUES];
	struct cake_host hosts[CAKE_QUEUES]; /* for triple isolation */
	u16	flow_quantum;

	struct cobalt_params cparams;
	u32	drop_overlimit;
	u16	bulk_flow_count;
	u16	sparse_flow_count;
	u16	decaying_flow_count;
	u16	unresponsive_flow_count;

	u32	max_skblen;

	struct list_head new_flows;
	struct list_head old_flows;
	struct list_head decaying_flows;

	/* time_next = time_this + ((len * rate_ns) >> rate_shft) */
	ktime_t	time_next_packet;
	u64	tin_rate_ns;
	u64	tin_rate_bps;
	u16	tin_rate_shft;

	u16	tin_quantum;
	s32	tin_deficit;
	u32	tin_backlog;
	u32	tin_dropped;
	u32	tin_ecn_mark;

	u32	packets;
	u64	bytes;

	u32	ack_drops;

	/* moving averages */
	u64 avge_delay;
	u64 peak_delay;
	u64 base_delay;

	/* hash function stats */
	u32	way_directs;
	u32	way_hits;
	u32	way_misses;
	u32	way_collisions;
}; /* number of tins is small, so size of this struct doesn't matter much */

struct cake_sched_data {
	struct tcf_proto __rcu *filter_list; /* optional external classifier */
	struct tcf_block *block;
	struct cake_tin_data *tins;

	struct cake_heap_entry overflow_heap[CAKE_QUEUES * CAKE_MAX_TINS];
	u16		overflow_timeout;

	u16		tin_cnt;
	u8		tin_mode;
	u8		flow_mode;
	u8		ack_filter;
	u8		atm_mode;

	u32		fwmark_mask;
	u16		fwmark_shft;

	/* time_next = time_this + ((len * rate_ns) >> rate_shft) */
	u16		rate_shft;
	ktime_t		time_next_packet;
	ktime_t		failsafe_next_packet;
	u64		rate_ns;
	u64		rate_bps;
	u16		rate_flags;
	s16		rate_overhead;
	u16		rate_mpu;
	u64		interval;
	u64		target;

	/* resource tracking */
	u32		buffer_used;
	u32		buffer_max_used;
	u32		buffer_limit;
	u32		buffer_config_limit;

	/* indices for dequeue */
	u16		cur_tin;
	u16		cur_flow;

	struct qdisc_watchdog watchdog;
	const u8	*tin_index;
	const u8	*tin_order;

	/* bandwidth capacity estimate */
	ktime_t		last_packet_time;
	ktime_t		avg_window_begin;
	u64		avg_packet_interval;
	u64		avg_window_bytes;
	u64		avg_peak_bandwidth;
	ktime_t		last_reconfig_time;

	/* packet length stats */
	u32		avg_netoff;
	u16		max_netlen;
	u16		max_adjlen;
	u16		min_netlen;
	u16		min_adjlen;
};

enum {
	CAKE_FLAG_OVERHEAD	   = BIT(0),
	CAKE_FLAG_AUTORATE_INGRESS = BIT(1),
	CAKE_FLAG_INGRESS	   = BIT(2),
	CAKE_FLAG_WASH		   = BIT(3),
	CAKE_FLAG_SPLIT_GSO	   = BIT(4)
};

/* COBALT operates the Codel and BLUE algorithms in parallel, in order to
 * obtain the best features of each.  Codel is excellent on flows which
 * respond to congestion signals in a TCP-like way.  BLUE is more effective on
 * unresponsive flows.
 */

struct cobalt_skb_cb {
	ktime_t enqueue_time;
	u32     adjusted_len;
};

static u64 us_to_ns(u64 us)
{
	return us * NSEC_PER_USEC;
}

static struct cobalt_skb_cb *get_cobalt_cb(const struct sk_buff *skb)
{
	qdisc_cb_private_validate(skb, sizeof(struct cobalt_skb_cb));
	return (struct cobalt_skb_cb *)qdisc_skb_cb(skb)->data;
}

static ktime_t cobalt_get_enqueue_time(const struct sk_buff *skb)
{
	return get_cobalt_cb(skb)->enqueue_time;
}

static void cobalt_set_enqueue_time(struct sk_buff *skb,
				    ktime_t now)
{
	get_cobalt_cb(skb)->enqueue_time = now;
}

static u16 quantum_div[CAKE_QUEUES + 1] = {0};

/* Diffserv lookup tables */

static const u8 precedence[] = {
	0, 0, 0, 0, 0, 0, 0, 0,
	1, 1, 1, 1, 1, 1, 1, 1,
	2, 2, 2, 2, 2, 2, 2, 2,
	3, 3, 3, 3, 3, 3, 3, 3,
	4, 4, 4, 4, 4, 4, 4, 4,
	5, 5, 5, 5, 5, 5, 5, 5,
	6, 6, 6, 6, 6, 6, 6, 6,
	7, 7, 7, 7, 7, 7, 7, 7,
};

static const u8 diffserv8[] = {
	2, 0, 1, 2, 4, 2, 2, 2,
	1, 2, 1, 2, 1, 2, 1, 2,
	5, 2, 4, 2, 4, 2, 4, 2,
	3, 2, 3, 2, 3, 2, 3, 2,
	6, 2, 3, 2, 3, 2, 3, 2,
	6, 2, 2, 2, 6, 2, 6, 2,
	7, 2, 2, 2, 2, 2, 2, 2,
	7, 2, 2, 2, 2, 2, 2, 2,
};

static const u8 diffserv4[] = {
	0, 1, 0, 0, 2, 0, 0, 0,
	1, 0, 0, 0, 0, 0, 0, 0,
	2, 0, 2, 0, 2, 0, 2, 0,
	2, 0, 2, 0, 2, 0, 2, 0,
	3, 0, 2, 0, 2, 0, 2, 0,
	3, 0, 0, 0, 3, 0, 3, 0,
	3, 0, 0, 0, 0, 0, 0, 0,
	3, 0, 0, 0, 0, 0, 0, 0,
};

static const u8 diffserv3[] = {
	0, 1, 0, 0, 2, 0, 0, 0,
	1, 0, 0, 0, 0, 0, 0, 0,
	0, 0, 0, 0, 0, 0, 0, 0,
	0, 0, 0, 0, 0, 0, 0, 0,
	0, 0, 0, 0, 0, 0, 0, 0,
	0, 0, 0, 0, 2, 0, 2, 0,
	2, 0, 0, 0, 0, 0, 0, 0,
	2, 0, 0, 0, 0, 0, 0, 0,
};

static const u8 besteffort[] = {
	0, 0, 0, 0, 0, 0, 0, 0,
	0, 0, 0, 0, 0, 0, 0, 0,
	0, 0, 0, 0, 0, 0, 0, 0,
	0, 0, 0, 0, 0, 0, 0, 0,
	0, 0, 0, 0, 0, 0, 0, 0,
	0, 0, 0, 0, 0, 0, 0, 0,
	0, 0, 0, 0, 0, 0, 0, 0,
	0, 0, 0, 0, 0, 0, 0, 0,
};

/* tin priority order for stats dumping */

static const u8 normal_order[] = {0, 1, 2, 3, 4, 5, 6, 7};
static const u8 bulk_order[] = {1, 0, 2, 3};

/* There is a big difference in timing between the accurate values placed in the
 * cache and the approximations given by a single Newton step for small count
 * values, particularly when stepping from count 1 to 2 or vice versa. Hence,
 * these values are calculated using eight Newton steps, using the
 * implementation below. Above 16, a single Newton step gives sufficient
 * accuracy in either direction, given the precision stored.
 *
 * The magnitude of the error when stepping up to count 2 is such as to give the
 * value that *should* have been produced at count 4.
 */

#define REC_INV_SQRT_CACHE (16)
static const u32 inv_sqrt_cache[REC_INV_SQRT_CACHE] = {
		~0,         ~0, 3037000500, 2479700525,
	2147483647, 1920767767, 1753413056, 1623345051,
	1518500250, 1431655765, 1358187914, 1294981364,
	1239850263, 1191209601, 1147878294, 1108955788
};

/* http://en.wikipedia.org/wiki/Methods_of_computing_square_roots
 * new_invsqrt = (invsqrt / 2) * (3 - count * invsqrt^2)
 *
 * Here, invsqrt is a fixed point number (< 1.0), 32bit mantissa, aka Q0.32
 */

static void cobalt_newton_step(struct cobalt_vars *vars)
{
	u32 invsqrt, invsqrt2;
	u64 val;

	invsqrt = vars->rec_inv_sqrt;
	invsqrt2 = ((u64)invsqrt * invsqrt) >> 32;
	val = (3LL << 32) - ((u64)vars->count * invsqrt2);

	val >>= 2; /* avoid overflow in following multiply */
	val = (val * invsqrt) >> (32 - 2 + 1);

	vars->rec_inv_sqrt = val;
}

static void cobalt_invsqrt(struct cobalt_vars *vars)
{
	if (vars->count < REC_INV_SQRT_CACHE)
		vars->rec_inv_sqrt = inv_sqrt_cache[vars->count];
	else
		cobalt_newton_step(vars);
}

static void cobalt_vars_init(struct cobalt_vars *vars)
{
	memset(vars, 0, sizeof(*vars));
}

/* CoDel control_law is t + interval/sqrt(count)
 * We maintain in rec_inv_sqrt the reciprocal value of sqrt(count) to avoid
 * both sqrt() and divide operation.
 */
static ktime_t cobalt_control(ktime_t t,
			      u64 interval,
			      u32 rec_inv_sqrt)
{
	return ktime_add_ns(t, reciprocal_scale(interval,
						rec_inv_sqrt));
}

/* Call this when a packet had to be dropped due to queue overflow.  Returns
 * true if the BLUE state was quiescent before but active after this call.
 */
static bool cobalt_queue_full(struct cobalt_vars *vars,
			      struct cobalt_params *p,
			      ktime_t now)
{
	bool up = false;

	if (ktime_to_ns(ktime_sub(now, vars->blue_timer)) > p->target) {
		up = !vars->p_drop;
		vars->p_drop += p->p_inc;
		if (vars->p_drop < p->p_inc)
			vars->p_drop = ~0;
		vars->blue_timer = now;
	}
	vars->dropping = true;
	vars->drop_next = now;
	if (!vars->count)
		vars->count = 1;

	return up;
}

/* Call this when the queue was serviced but turned out to be empty.  Returns
 * true if the BLUE state was active before but quiescent after this call.
 */
static bool cobalt_queue_empty(struct cobalt_vars *vars,
			       struct cobalt_params *p,
			       ktime_t now)
{
	bool down = false;

	if (vars->p_drop &&
	    ktime_to_ns(ktime_sub(now, vars->blue_timer)) > p->target) {
		if (vars->p_drop < p->p_dec)
			vars->p_drop = 0;
		else
			vars->p_drop -= p->p_dec;
		vars->blue_timer = now;
		down = !vars->p_drop;
	}
	vars->dropping = false;

	if (vars->count && ktime_to_ns(ktime_sub(now, vars->drop_next)) >= 0) {
		vars->count--;
		cobalt_invsqrt(vars);
		vars->drop_next = cobalt_control(vars->drop_next,
						 p->interval,
						 vars->rec_inv_sqrt);
	}

	return down;
}

/* Call this with a freshly dequeued packet for possible congestion marking.
 * Returns true as an instruction to drop the packet, false for delivery.
 */
static enum skb_drop_reason cobalt_should_drop(struct cobalt_vars *vars,
					       struct cobalt_params *p,
					       ktime_t now,
					       struct sk_buff *skb,
					       u32 bulk_flows)
{
	enum skb_drop_reason reason = SKB_NOT_DROPPED_YET;
	bool next_due, over_target;
	ktime_t schedule;
	u64 sojourn;

/* The 'schedule' variable records, in its sign, whether 'now' is before or
 * after 'drop_next'.  This allows 'drop_next' to be updated before the next
 * scheduling decision is actually branched, without destroying that
 * information.  Similarly, the first 'schedule' value calculated is preserved
 * in the boolean 'next_due'.
 *
 * As for 'drop_next', we take advantage of the fact that 'interval' is both
 * the delay between first exceeding 'target' and the first signalling event,
 * *and* the scaling factor for the signalling frequency.  It's therefore very
 * natural to use a single mechanism for both purposes, and eliminates a
 * significant amount of reference Codel's spaghetti code.  To help with this,
 * both the '0' and '1' entries in the invsqrt cache are 0xFFFFFFFF, as close
 * as possible to 1.0 in fixed-point.
 */

	sojourn = ktime_to_ns(ktime_sub(now, cobalt_get_enqueue_time(skb)));
	schedule = ktime_sub(now, vars->drop_next);
	over_target = sojourn > p->target &&
		      sojourn > p->mtu_time * bulk_flows * 2 &&
		      sojourn > p->mtu_time * 4;
	next_due = vars->count && ktime_to_ns(schedule) >= 0;

	vars->ecn_marked = false;

	if (over_target) {
		if (!vars->dropping) {
			vars->dropping = true;
			vars->drop_next = cobalt_control(now,
							 p->interval,
							 vars->rec_inv_sqrt);
		}
		if (!vars->count)
			vars->count = 1;
	} else if (vars->dropping) {
		vars->dropping = false;
	}

	if (next_due && vars->dropping) {
		/* Use ECN mark if possible, otherwise drop */
		if (!(vars->ecn_marked = INET_ECN_set_ce(skb)))
			reason = SKB_DROP_REASON_QDISC_CONGESTED;

		vars->count++;
		if (!vars->count)
			vars->count--;
		cobalt_invsqrt(vars);
		vars->drop_next = cobalt_control(vars->drop_next,
						 p->interval,
						 vars->rec_inv_sqrt);
		schedule = ktime_sub(now, vars->drop_next);
	} else {
		while (next_due) {
			vars->count--;
			cobalt_invsqrt(vars);
			vars->drop_next = cobalt_control(vars->drop_next,
							 p->interval,
							 vars->rec_inv_sqrt);
			schedule = ktime_sub(now, vars->drop_next);
			next_due = vars->count && ktime_to_ns(schedule) >= 0;
		}
	}

	/* Simple BLUE implementation.  Lack of ECN is deliberate. */
	if (vars->p_drop && reason == SKB_NOT_DROPPED_YET &&
	    get_random_u32() < vars->p_drop)
		reason = SKB_DROP_REASON_CAKE_FLOOD;

	/* Overload the drop_next field as an activity timeout */
	if (!vars->count)
		vars->drop_next = ktime_add_ns(now, p->interval);
	else if (ktime_to_ns(schedule) > 0 && reason == SKB_NOT_DROPPED_YET)
		vars->drop_next = now;

	return reason;
}

static bool cake_update_flowkeys(struct flow_keys *keys,
				 const struct sk_buff *skb)
{
#if IS_ENABLED(CONFIG_NF_CONNTRACK)
	struct nf_conntrack_tuple tuple = {};
	bool rev = !skb->_nfct, upd = false;
	__be32 ip;

	if (skb_protocol(skb, true) != htons(ETH_P_IP))
		return false;

	if (!nf_ct_get_tuple_skb(&tuple, skb))
		return false;

	ip = rev ? tuple.dst.u3.ip : tuple.src.u3.ip;
	if (ip != keys->addrs.v4addrs.src) {
		keys->addrs.v4addrs.src = ip;
		upd = true;
	}
	ip = rev ? tuple.src.u3.ip : tuple.dst.u3.ip;
	if (ip != keys->addrs.v4addrs.dst) {
		keys->addrs.v4addrs.dst = ip;
		upd = true;
	}

	if (keys->ports.ports) {
		__be16 port;

		port = rev ? tuple.dst.u.all : tuple.src.u.all;
		if (port != keys->ports.src) {
			keys->ports.src = port;
			upd = true;
		}
		port = rev ? tuple.src.u.all : tuple.dst.u.all;
		if (port != keys->ports.dst) {
			port = keys->ports.dst;
			upd = true;
		}
	}
	return upd;
#else
	return false;
#endif
}

/* Cake has several subtle multiple bit settings. In these cases you
 *  would be matching triple isolate mode as well.
 */

static bool cake_dsrc(int flow_mode)
{
	return (flow_mode & CAKE_FLOW_DUAL_SRC) == CAKE_FLOW_DUAL_SRC;
}

static bool cake_ddst(int flow_mode)
{
	return (flow_mode & CAKE_FLOW_DUAL_DST) == CAKE_FLOW_DUAL_DST;
}

static void cake_dec_srchost_bulk_flow_count(struct cake_tin_data *q,
					     struct cake_flow *flow,
					     int flow_mode)
{
	if (likely(cake_dsrc(flow_mode) &&
		   q->hosts[flow->srchost].srchost_bulk_flow_count))
		q->hosts[flow->srchost].srchost_bulk_flow_count--;
}

static void cake_inc_srchost_bulk_flow_count(struct cake_tin_data *q,
					     struct cake_flow *flow,
					     int flow_mode)
{
	if (likely(cake_dsrc(flow_mode) &&
		   q->hosts[flow->srchost].srchost_bulk_flow_count < CAKE_QUEUES))
		q->hosts[flow->srchost].srchost_bulk_flow_count++;
}

static void cake_dec_dsthost_bulk_flow_count(struct cake_tin_data *q,
					     struct cake_flow *flow,
					     int flow_mode)
{
	if (likely(cake_ddst(flow_mode) &&
		   q->hosts[flow->dsthost].dsthost_bulk_flow_count))
		q->hosts[flow->dsthost].dsthost_bulk_flow_count--;
}

static void cake_inc_dsthost_bulk_flow_count(struct cake_tin_data *q,
					     struct cake_flow *flow,
					     int flow_mode)
{
	if (likely(cake_ddst(flow_mode) &&
		   q->hosts[flow->dsthost].dsthost_bulk_flow_count < CAKE_QUEUES))
		q->hosts[flow->dsthost].dsthost_bulk_flow_count++;
}

static u16 cake_get_flow_quantum(struct cake_tin_data *q,
				 struct cake_flow *flow,
				 int flow_mode)
{
	u16 host_load = 1;

	if (cake_dsrc(flow_mode))
		host_load = max(host_load,
				q->hosts[flow->srchost].srchost_bulk_flow_count);

	if (cake_ddst(flow_mode))
		host_load = max(host_load,
				q->hosts[flow->dsthost].dsthost_bulk_flow_count);

	/* The get_random_u16() is a way to apply dithering to avoid
	 * accumulating roundoff errors
	 */
	return (q->flow_quantum * quantum_div[host_load] +
		get_random_u16()) >> 16;
}

static u32 cake_hash(struct cake_tin_data *q, const struct sk_buff *skb,
		     int flow_mode, u16 flow_override, u16 host_override)
{
	bool hash_flows = (!flow_override && !!(flow_mode & CAKE_FLOW_FLOWS));
	bool hash_hosts = (!host_override && !!(flow_mode & CAKE_FLOW_HOSTS));
	bool nat_enabled = !!(flow_mode & CAKE_FLOW_NAT_FLAG);
	u32 flow_hash = 0, srchost_hash = 0, dsthost_hash = 0;
	u16 reduced_hash, srchost_idx, dsthost_idx;
	struct flow_keys keys, host_keys;
	bool use_skbhash = skb->l4_hash;

	if (unlikely(flow_mode == CAKE_FLOW_NONE))
		return 0;

	/* If both overrides are set, or we can use the SKB hash and nat mode is
	 * disabled, we can skip packet dissection entirely. If nat mode is
	 * enabled there's another check below after doing the conntrack lookup.
	 */
	if ((!hash_flows || (use_skbhash && !nat_enabled)) && !hash_hosts)
		goto skip_hash;

	skb_flow_dissect_flow_keys(skb, &keys,
				   FLOW_DISSECTOR_F_STOP_AT_FLOW_LABEL);

	/* Don't use the SKB hash if we change the lookup keys from conntrack */
	if (nat_enabled && cake_update_flowkeys(&keys, skb))
		use_skbhash = false;

	/* If we can still use the SKB hash and don't need the host hash, we can
	 * skip the rest of the hashing procedure
	 */
	if (use_skbhash && !hash_hosts)
		goto skip_hash;

	/* flow_hash_from_keys() sorts the addresses by value, so we have
	 * to preserve their order in a separate data structure to treat
	 * src and dst host addresses as independently selectable.
	 */
	host_keys = keys;
	host_keys.ports.ports     = 0;
	host_keys.basic.ip_proto  = 0;
	host_keys.keyid.keyid     = 0;
	host_keys.tags.flow_label = 0;

	switch (host_keys.control.addr_type) {
	case FLOW_DISSECTOR_KEY_IPV4_ADDRS:
		host_keys.addrs.v4addrs.src = 0;
		dsthost_hash = flow_hash_from_keys(&host_keys);
		host_keys.addrs.v4addrs.src = keys.addrs.v4addrs.src;
		host_keys.addrs.v4addrs.dst = 0;
		srchost_hash = flow_hash_from_keys(&host_keys);
		break;

	case FLOW_DISSECTOR_KEY_IPV6_ADDRS:
		memset(&host_keys.addrs.v6addrs.src, 0,
		       sizeof(host_keys.addrs.v6addrs.src));
		dsthost_hash = flow_hash_from_keys(&host_keys);
		host_keys.addrs.v6addrs.src = keys.addrs.v6addrs.src;
		memset(&host_keys.addrs.v6addrs.dst, 0,
		       sizeof(host_keys.addrs.v6addrs.dst));
		srchost_hash = flow_hash_from_keys(&host_keys);
		break;

	default:
		dsthost_hash = 0;
		srchost_hash = 0;
	}

	/* This *must* be after the above switch, since as a
	 * side-effect it sorts the src and dst addresses.
	 */
	if (hash_flows && !use_skbhash)
		flow_hash = flow_hash_from_keys(&keys);

skip_hash:
	if (flow_override)
		flow_hash = flow_override - 1;
	else if (use_skbhash && (flow_mode & CAKE_FLOW_FLOWS))
		flow_hash = skb->hash;
	if (host_override) {
		dsthost_hash = host_override - 1;
		srchost_hash = host_override - 1;
	}

	if (!(flow_mode & CAKE_FLOW_FLOWS)) {
		if (flow_mode & CAKE_FLOW_SRC_IP)
			flow_hash ^= srchost_hash;

		if (flow_mode & CAKE_FLOW_DST_IP)
			flow_hash ^= dsthost_hash;
	}

	reduced_hash = flow_hash % CAKE_QUEUES;

	/* set-associative hashing */
	/* fast path if no hash collision (direct lookup succeeds) */
	if (likely(q->tags[reduced_hash] == flow_hash &&
		   q->flows[reduced_hash].set)) {
		q->way_directs++;
	} else {
		u32 inner_hash = reduced_hash % CAKE_SET_WAYS;
		u32 outer_hash = reduced_hash - inner_hash;
		bool allocate_src = false;
		bool allocate_dst = false;
		u32 i, k;

		/* check if any active queue in the set is reserved for
		 * this flow.
		 */
		for (i = 0, k = inner_hash; i < CAKE_SET_WAYS;
		     i++, k = (k + 1) % CAKE_SET_WAYS) {
			if (q->tags[outer_hash + k] == flow_hash) {
				if (i)
					q->way_hits++;

				if (!q->flows[outer_hash + k].set) {
					/* need to increment host refcnts */
					allocate_src = cake_dsrc(flow_mode);
					allocate_dst = cake_ddst(flow_mode);
				}

				goto found;
			}
		}

		/* no queue is reserved for this flow, look for an
		 * empty one.
		 */
		for (i = 0; i < CAKE_SET_WAYS;
			 i++, k = (k + 1) % CAKE_SET_WAYS) {
			if (!q->flows[outer_hash + k].set) {
				q->way_misses++;
				allocate_src = cake_dsrc(flow_mode);
				allocate_dst = cake_ddst(flow_mode);
				goto found;
			}
		}

		/* With no empty queues, default to the original
		 * queue, accept the collision, update the host tags.
		 */
		q->way_collisions++;
		allocate_src = cake_dsrc(flow_mode);
		allocate_dst = cake_ddst(flow_mode);

		if (q->flows[outer_hash + k].set == CAKE_SET_BULK) {
			cake_dec_srchost_bulk_flow_count(q, &q->flows[outer_hash + k], flow_mode);
			cake_dec_dsthost_bulk_flow_count(q, &q->flows[outer_hash + k], flow_mode);
		}
found:
		/* reserve queue for future packets in same flow */
		reduced_hash = outer_hash + k;
		q->tags[reduced_hash] = flow_hash;

		if (allocate_src) {
			srchost_idx = srchost_hash % CAKE_QUEUES;
			inner_hash = srchost_idx % CAKE_SET_WAYS;
			outer_hash = srchost_idx - inner_hash;
			for (i = 0, k = inner_hash; i < CAKE_SET_WAYS;
				i++, k = (k + 1) % CAKE_SET_WAYS) {
				if (q->hosts[outer_hash + k].srchost_tag ==
				    srchost_hash)
					goto found_src;
			}
			for (i = 0; i < CAKE_SET_WAYS;
				i++, k = (k + 1) % CAKE_SET_WAYS) {
				if (!q->hosts[outer_hash + k].srchost_bulk_flow_count)
					break;
			}
			q->hosts[outer_hash + k].srchost_tag = srchost_hash;
found_src:
			srchost_idx = outer_hash + k;
			q->flows[reduced_hash].srchost = srchost_idx;

			if (q->flows[reduced_hash].set == CAKE_SET_BULK)
				cake_inc_srchost_bulk_flow_count(q, &q->flows[reduced_hash], flow_mode);
		}

		if (allocate_dst) {
			dsthost_idx = dsthost_hash % CAKE_QUEUES;
			inner_hash = dsthost_idx % CAKE_SET_WAYS;
			outer_hash = dsthost_idx - inner_hash;
			for (i = 0, k = inner_hash; i < CAKE_SET_WAYS;
			     i++, k = (k + 1) % CAKE_SET_WAYS) {
				if (q->hosts[outer_hash + k].dsthost_tag ==
				    dsthost_hash)
					goto found_dst;
			}
			for (i = 0; i < CAKE_SET_WAYS;
			     i++, k = (k + 1) % CAKE_SET_WAYS) {
				if (!q->hosts[outer_hash + k].dsthost_bulk_flow_count)
					break;
			}
			q->hosts[outer_hash + k].dsthost_tag = dsthost_hash;
found_dst:
			dsthost_idx = outer_hash + k;
			q->flows[reduced_hash].dsthost = dsthost_idx;

			if (q->flows[reduced_hash].set == CAKE_SET_BULK)
				cake_inc_dsthost_bulk_flow_count(q, &q->flows[reduced_hash], flow_mode);
		}
	}

	return reduced_hash;
}

/* helper functions : might be changed when/if skb use a standard list_head */
/* remove one skb from head of slot queue */

static struct sk_buff *dequeue_head(struct cake_flow *flow)
{
	struct sk_buff *skb = flow->head;

	if (skb) {
		flow->head = skb->next;
		skb_mark_not_on_list(skb);
	}

	return skb;
}

/* add skb to flow queue (tail add) */

static void flow_queue_add(struct cake_flow *flow, struct sk_buff *skb)
{
	if (!flow->head)
		flow->head = skb;
	else
		flow->tail->next = skb;
	flow->tail = skb;
	skb->next = NULL;
}

static struct iphdr *cake_get_iphdr(const struct sk_buff *skb,
				    struct ipv6hdr *buf)
{
	unsigned int offset = skb_network_offset(skb);
	struct iphdr *iph;

	iph = skb_header_pointer(skb, offset, sizeof(struct iphdr), buf);

	if (!iph)
		return NULL;

	if (iph->version == 4 && iph->protocol == IPPROTO_IPV6)
		return skb_header_pointer(skb, offset + iph->ihl * 4,
					  sizeof(struct ipv6hdr), buf);

	else if (iph->version == 4)
		return iph;

	else if (iph->version == 6)
		return skb_header_pointer(skb, offset, sizeof(struct ipv6hdr),
					  buf);

	return NULL;
}

static struct tcphdr *cake_get_tcphdr(const struct sk_buff *skb,
				      void *buf, unsigned int bufsize)
{
	unsigned int offset = skb_network_offset(skb);
	const struct ipv6hdr *ipv6h;
	const struct tcphdr *tcph;
	const struct iphdr *iph;
	struct ipv6hdr _ipv6h;
	struct tcphdr _tcph;

	ipv6h = skb_header_pointer(skb, offset, sizeof(_ipv6h), &_ipv6h);

	if (!ipv6h)
		return NULL;

	if (ipv6h->version == 4) {
		iph = (struct iphdr *)ipv6h;
		offset += iph->ihl * 4;

		/* special-case 6in4 tunnelling, as that is a common way to get
		 * v6 connectivity in the home
		 */
		if (iph->protocol == IPPROTO_IPV6) {
			ipv6h = skb_header_pointer(skb, offset,
						   sizeof(_ipv6h), &_ipv6h);

			if (!ipv6h || ipv6h->nexthdr != IPPROTO_TCP)
				return NULL;

			offset += sizeof(struct ipv6hdr);

		} else if (iph->protocol != IPPROTO_TCP) {
			return NULL;
		}

	} else if (ipv6h->version == 6) {
		if (ipv6h->nexthdr != IPPROTO_TCP)
			return NULL;

		offset += sizeof(struct ipv6hdr);
	} else {
		return NULL;
	}

	tcph = skb_header_pointer(skb, offset, sizeof(_tcph), &_tcph);
	if (!tcph || tcph->doff < 5)
		return NULL;

	return skb_header_pointer(skb, offset,
				  min(__tcp_hdrlen(tcph), bufsize), buf);
}

static const void *cake_get_tcpopt(const struct tcphdr *tcph,
				   int code, int *oplen)
{
	/* inspired by tcp_parse_options in tcp_input.c */
	int length = __tcp_hdrlen(tcph) - sizeof(struct tcphdr);
	const u8 *ptr = (const u8 *)(tcph + 1);

	while (length > 0) {
		int opcode = *ptr++;
		int opsize;

		if (opcode == TCPOPT_EOL)
			break;
		if (opcode == TCPOPT_NOP) {
			length--;
			continue;
		}
		if (length < 2)
			break;
		opsize = *ptr++;
		if (opsize < 2 || opsize > length)
			break;

		if (opcode == code) {
			*oplen = opsize;
			return ptr;
		}

		ptr += opsize - 2;
		length -= opsize;
	}

	return NULL;
}

/* Compare two SACK sequences. A sequence is considered greater if it SACKs more
 * bytes than the other. In the case where both sequences ACKs bytes that the
 * other doesn't, A is considered greater. DSACKs in A also makes A be
 * considered greater.
 *
 * @return -1, 0 or 1 as normal compare functions
 */
static int cake_tcph_sack_compare(const struct tcphdr *tcph_a,
				  const struct tcphdr *tcph_b)
{
	const struct tcp_sack_block_wire *sack_a, *sack_b;
	u32 ack_seq_a = ntohl(tcph_a->ack_seq);
	u32 bytes_a = 0, bytes_b = 0;
	int oplen_a, oplen_b;
	bool first = true;

	sack_a = cake_get_tcpopt(tcph_a, TCPOPT_SACK, &oplen_a);
	sack_b = cake_get_tcpopt(tcph_b, TCPOPT_SACK, &oplen_b);

	/* pointers point to option contents */
	oplen_a -= TCPOLEN_SACK_BASE;
	oplen_b -= TCPOLEN_SACK_BASE;

	if (sack_a && oplen_a >= sizeof(*sack_a) &&
	    (!sack_b || oplen_b < sizeof(*sack_b)))
		return -1;
	else if (sack_b && oplen_b >= sizeof(*sack_b) &&
		 (!sack_a || oplen_a < sizeof(*sack_a)))
		return 1;
	else if ((!sack_a || oplen_a < sizeof(*sack_a)) &&
		 (!sack_b || oplen_b < sizeof(*sack_b)))
		return 0;

	while (oplen_a >= sizeof(*sack_a)) {
		const struct tcp_sack_block_wire *sack_tmp = sack_b;
		u32 start_a = get_unaligned_be32(&sack_a->start_seq);
		u32 end_a = get_unaligned_be32(&sack_a->end_seq);
		int oplen_tmp = oplen_b;
		bool found = false;

		/* DSACK; always considered greater to prevent dropping */
		if (before(start_a, ack_seq_a))
			return -1;

		bytes_a += end_a - start_a;

		while (oplen_tmp >= sizeof(*sack_tmp)) {
			u32 start_b = get_unaligned_be32(&sack_tmp->start_seq);
			u32 end_b = get_unaligned_be32(&sack_tmp->end_seq);

			/* first time through we count the total size */
			if (first)
				bytes_b += end_b - start_b;

			if (!after(start_b, start_a) && !before(end_b, end_a)) {
				found = true;
				if (!first)
					break;
			}
			oplen_tmp -= sizeof(*sack_tmp);
			sack_tmp++;
		}

		if (!found)
			return -1;

		oplen_a -= sizeof(*sack_a);
		sack_a++;
		first = false;
	}

	/* If we made it this far, all ranges SACKed by A are covered by B, so
	 * either the SACKs are equal, or B SACKs more bytes.
	 */
	return bytes_b > bytes_a ? 1 : 0;
}

static void cake_tcph_get_tstamp(const struct tcphdr *tcph,
				 u32 *tsval, u32 *tsecr)
{
	const u8 *ptr;
	int opsize;

	ptr = cake_get_tcpopt(tcph, TCPOPT_TIMESTAMP, &opsize);

	if (ptr && opsize == TCPOLEN_TIMESTAMP) {
		*tsval = get_unaligned_be32(ptr);
		*tsecr = get_unaligned_be32(ptr + 4);
	}
}

static bool cake_tcph_may_drop(const struct tcphdr *tcph,
			       u32 tstamp_new, u32 tsecr_new)
{
	/* inspired by tcp_parse_options in tcp_input.c */
	int length = __tcp_hdrlen(tcph) - sizeof(struct tcphdr);
	const u8 *ptr = (const u8 *)(tcph + 1);
	u32 tstamp, tsecr;

	/* 3 reserved flags must be unset to avoid future breakage
	 * ACK must be set
	 * ECE/CWR are handled separately
	 * All other flags URG/PSH/RST/SYN/FIN must be unset
	 * 0x0FFF0000 = all TCP flags (confirm ACK=1, others zero)
	 * 0x00C00000 = CWR/ECE (handled separately)
	 * 0x0F3F0000 = 0x0FFF0000 & ~0x00C00000
	 */
	if (((tcp_flag_word(tcph) &
	      cpu_to_be32(0x0F3F0000)) != TCP_FLAG_ACK))
		return false;

	while (length > 0) {
		int opcode = *ptr++;
		int opsize;

		if (opcode == TCPOPT_EOL)
			break;
		if (opcode == TCPOPT_NOP) {
			length--;
			continue;
		}
		if (length < 2)
			break;
		opsize = *ptr++;
		if (opsize < 2 || opsize > length)
			break;

		switch (opcode) {
		case TCPOPT_MD5SIG: /* doesn't influence state */
			break;

		case TCPOPT_SACK: /* stricter checking performed later */
			if (opsize % 8 != 2)
				return false;
			break;

		case TCPOPT_TIMESTAMP:
			/* only drop timestamps lower than new */
			if (opsize != TCPOLEN_TIMESTAMP)
				return false;
			tstamp = get_unaligned_be32(ptr);
			tsecr = get_unaligned_be32(ptr + 4);
			if (after(tstamp, tstamp_new) ||
			    after(tsecr, tsecr_new))
				return false;
			break;

		case TCPOPT_MSS:  /* these should only be set on SYN */
		case TCPOPT_WINDOW:
		case TCPOPT_SACK_PERM:
		case TCPOPT_FASTOPEN:
		case TCPOPT_EXP:
		default: /* don't drop if any unknown options are present */
			return false;
		}

		ptr += opsize - 2;
		length -= opsize;
	}

	return true;
}

static struct sk_buff *cake_ack_filter(struct cake_sched_data *q,
				       struct cake_flow *flow)
{
	bool aggressive = q->ack_filter == CAKE_ACK_AGGRESSIVE;
	struct sk_buff *elig_ack = NULL, *elig_ack_prev = NULL;
	struct sk_buff *skb_check, *skb_prev = NULL;
	const struct ipv6hdr *ipv6h, *ipv6h_check;
	unsigned char _tcph[64], _tcph_check[64];
	const struct tcphdr *tcph, *tcph_check;
	const struct iphdr *iph, *iph_check;
	struct ipv6hdr _iph, _iph_check;
	const struct sk_buff *skb;
	int seglen, num_found = 0;
	u32 tstamp = 0, tsecr = 0;
	__be32 elig_flags = 0;
	int sack_comp;

	/* no other possible ACKs to filter */
	if (flow->head == flow->tail)
		return NULL;

	skb = flow->tail;
	tcph = cake_get_tcphdr(skb, _tcph, sizeof(_tcph));
	iph = cake_get_iphdr(skb, &_iph);
	if (!tcph)
		return NULL;

	cake_tcph_get_tstamp(tcph, &tstamp, &tsecr);

	/* the 'triggering' packet need only have the ACK flag set.
	 * also check that SYN is not set, as there won't be any previous ACKs.
	 */
	if ((tcp_flag_word(tcph) &
	     (TCP_FLAG_ACK | TCP_FLAG_SYN)) != TCP_FLAG_ACK)
		return NULL;

	/* the 'triggering' ACK is at the tail of the queue, we have already
	 * returned if it is the only packet in the flow. loop through the rest
	 * of the queue looking for pure ACKs with the same 5-tuple as the
	 * triggering one.
	 */
	for (skb_check = flow->head;
	     skb_check && skb_check != skb;
	     skb_prev = skb_check, skb_check = skb_check->next) {
		iph_check = cake_get_iphdr(skb_check, &_iph_check);
		tcph_check = cake_get_tcphdr(skb_check, &_tcph_check,
					     sizeof(_tcph_check));

		/* only TCP packets with matching 5-tuple are eligible, and only
		 * drop safe headers
		 */
		if (!tcph_check || iph->version != iph_check->version ||
		    tcph_check->source != tcph->source ||
		    tcph_check->dest != tcph->dest)
			continue;

		if (iph_check->version == 4) {
			if (iph_check->saddr != iph->saddr ||
			    iph_check->daddr != iph->daddr)
				continue;

			seglen = iph_totlen(skb, iph_check) -
				       (4 * iph_check->ihl);
		} else if (iph_check->version == 6) {
			ipv6h = (struct ipv6hdr *)iph;
			ipv6h_check = (struct ipv6hdr *)iph_check;

			if (ipv6_addr_cmp(&ipv6h_check->saddr, &ipv6h->saddr) ||
			    ipv6_addr_cmp(&ipv6h_check->daddr, &ipv6h->daddr))
				continue;

			seglen = ntohs(ipv6h_check->payload_len);
		} else {
			WARN_ON(1);  /* shouldn't happen */
			continue;
		}

		/* If the ECE/CWR flags changed from the previous eligible
		 * packet in the same flow, we should no longer be dropping that
		 * previous packet as this would lose information.
		 */
		if (elig_ack && (tcp_flag_word(tcph_check) &
				 (TCP_FLAG_ECE | TCP_FLAG_CWR)) != elig_flags) {
			elig_ack = NULL;
			elig_ack_prev = NULL;
			num_found--;
		}

		/* Check TCP options and flags, don't drop ACKs with segment
		 * data, and don't drop ACKs with a higher cumulative ACK
		 * counter than the triggering packet. Check ACK seqno here to
		 * avoid parsing SACK options of packets we are going to exclude
		 * anyway.
		 */
		if (!cake_tcph_may_drop(tcph_check, tstamp, tsecr) ||
		    (seglen - __tcp_hdrlen(tcph_check)) != 0 ||
		    after(ntohl(tcph_check->ack_seq), ntohl(tcph->ack_seq)))
			continue;

		/* Check SACK options. The triggering packet must SACK more data
		 * than the ACK under consideration, or SACK the same range but
		 * have a larger cumulative ACK counter. The latter is a
		 * pathological case, but is contained in the following check
		 * anyway, just to be safe.
		 */
		sack_comp = cake_tcph_sack_compare(tcph_check, tcph);

		if (sack_comp < 0 ||
		    (ntohl(tcph_check->ack_seq) == ntohl(tcph->ack_seq) &&
		     sack_comp == 0))
			continue;

		/* At this point we have found an eligible pure ACK to drop; if
		 * we are in aggressive mode, we are done. Otherwise, keep
		 * searching unless this is the second eligible ACK we
		 * found.
		 *
		 * Since we want to drop ACK closest to the head of the queue,
		 * save the first eligible ACK we find, even if we need to loop
		 * again.
		 */
		if (!elig_ack) {
			elig_ack = skb_check;
			elig_ack_prev = skb_prev;
			elig_flags = (tcp_flag_word(tcph_check)
				      & (TCP_FLAG_ECE | TCP_FLAG_CWR));
		}

		if (num_found++ > 0)
			goto found;
	}

	/* We made it through the queue without finding two eligible ACKs . If
	 * we found a single eligible ACK we can drop it in aggressive mode if
	 * we can guarantee that this does not interfere with ECN flag
	 * information. We ensure this by dropping it only if the enqueued
	 * packet is consecutive with the eligible ACK, and their flags match.
	 */
	if (elig_ack && aggressive && elig_ack->next == skb &&
	    (elig_flags == (tcp_flag_word(tcph) &
			    (TCP_FLAG_ECE | TCP_FLAG_CWR))))
		goto found;

	return NULL;

found:
	if (elig_ack_prev)
		elig_ack_prev->next = elig_ack->next;
	else
		flow->head = elig_ack->next;

	skb_mark_not_on_list(elig_ack);

	return elig_ack;
}

static u64 cake_ewma(u64 avg, u64 sample, u32 shift)
{
	avg -= avg >> shift;
	avg += sample >> shift;
	return avg;
}

static u32 cake_calc_overhead(struct cake_sched_data *q, u32 len, u32 off)
{
	if (q->rate_flags & CAKE_FLAG_OVERHEAD)
		len -= off;

	if (q->max_netlen < len)
		q->max_netlen = len;
	if (q->min_netlen > len)
		q->min_netlen = len;

	len += q->rate_overhead;

	if (len < q->rate_mpu)
		len = q->rate_mpu;

	if (q->atm_mode == CAKE_ATM_ATM) {
		len += 47;
		len /= 48;
		len *= 53;
	} else if (q->atm_mode == CAKE_ATM_PTM) {
		/* Add one byte per 64 bytes or part thereof.
		 * This is conservative and easier to calculate than the
		 * precise value.
		 */
		len += (len + 63) / 64;
	}

	if (q->max_adjlen < len)
		q->max_adjlen = len;
	if (q->min_adjlen > len)
		q->min_adjlen = len;

	return len;
}

static u32 cake_overhead(struct cake_sched_data *q, const struct sk_buff *skb)
{
	const struct skb_shared_info *shinfo = skb_shinfo(skb);
	unsigned int hdr_len, last_len = 0;
	u32 off = skb_network_offset(skb);
	u32 len = qdisc_pkt_len(skb);
	u16 segs = 1;

	q->avg_netoff = cake_ewma(q->avg_netoff, off << 16, 8);

	if (!shinfo->gso_size)
		return cake_calc_overhead(q, len, off);

	/* borrowed from qdisc_pkt_len_init() */
	hdr_len = skb_transport_offset(skb);

	/* + transport layer */
	if (likely(shinfo->gso_type & (SKB_GSO_TCPV4 |
						SKB_GSO_TCPV6))) {
		const struct tcphdr *th;
		struct tcphdr _tcphdr;

		th = skb_header_pointer(skb, hdr_len,
					sizeof(_tcphdr), &_tcphdr);
		if (likely(th))
			hdr_len += __tcp_hdrlen(th);
	} else {
		struct udphdr _udphdr;

		if (skb_header_pointer(skb, hdr_len,
				       sizeof(_udphdr), &_udphdr))
			hdr_len += sizeof(struct udphdr);
	}

	if (unlikely(shinfo->gso_type & SKB_GSO_DODGY))
		segs = DIV_ROUND_UP(skb->len - hdr_len,
				    shinfo->gso_size);
	else
		segs = shinfo->gso_segs;

	len = shinfo->gso_size + hdr_len;
	last_len = skb->len - shinfo->gso_size * (segs - 1);

	return (cake_calc_overhead(q, len, off) * (segs - 1) +
		cake_calc_overhead(q, last_len, off));
}

static void cake_heap_swap(struct cake_sched_data *q, u16 i, u16 j)
{
	struct cake_heap_entry ii = q->overflow_heap[i];
	struct cake_heap_entry jj = q->overflow_heap[j];

	q->overflow_heap[i] = jj;
	q->overflow_heap[j] = ii;

	q->tins[ii.t].overflow_idx[ii.b] = j;
	q->tins[jj.t].overflow_idx[jj.b] = i;
}

static u32 cake_heap_get_backlog(const struct cake_sched_data *q, u16 i)
{
	struct cake_heap_entry ii = q->overflow_heap[i];

	return q->tins[ii.t].backlogs[ii.b];
}

static void cake_heapify(struct cake_sched_data *q, u16 i)
{
	static const u32 a = CAKE_MAX_TINS * CAKE_QUEUES;
	u32 mb = cake_heap_get_backlog(q, i);
	u32 m = i;

	while (m < a) {
		u32 l = m + m + 1;
		u32 r = l + 1;

		if (l < a) {
			u32 lb = cake_heap_get_backlog(q, l);

			if (lb > mb) {
				m  = l;
				mb = lb;
			}
		}

		if (r < a) {
			u32 rb = cake_heap_get_backlog(q, r);

			if (rb > mb) {
				m  = r;
				mb = rb;
			}
		}

		if (m != i) {
			cake_heap_swap(q, i, m);
			i = m;
		} else {
			break;
		}
	}
}

static void cake_heapify_up(struct cake_sched_data *q, u16 i)
{
	while (i > 0 && i < CAKE_MAX_TINS * CAKE_QUEUES) {
		u16 p = (i - 1) >> 1;
		u32 ib = cake_heap_get_backlog(q, i);
		u32 pb = cake_heap_get_backlog(q, p);

		if (ib > pb) {
			cake_heap_swap(q, i, p);
			i = p;
		} else {
			break;
		}
	}
}

static int cake_advance_shaper(struct cake_sched_data *q,
			       struct cake_tin_data *b,
			       struct sk_buff *skb,
			       ktime_t now, bool drop)
{
	u32 len = get_cobalt_cb(skb)->adjusted_len;

	/* charge packet bandwidth to this tin
	 * and to the global shaper.
	 */
	if (q->rate_ns) {
		u64 tin_dur = (len * b->tin_rate_ns) >> b->tin_rate_shft;
		u64 global_dur = (len * q->rate_ns) >> q->rate_shft;
		u64 failsafe_dur = global_dur + (global_dur >> 1);

		if (ktime_before(b->time_next_packet, now))
			b->time_next_packet = ktime_add_ns(b->time_next_packet,
							   tin_dur);

		else if (ktime_before(b->time_next_packet,
				      ktime_add_ns(now, tin_dur)))
			b->time_next_packet = ktime_add_ns(now, tin_dur);

		q->time_next_packet = ktime_add_ns(q->time_next_packet,
						   global_dur);
		if (!drop)
			q->failsafe_next_packet = \
				ktime_add_ns(q->failsafe_next_packet,
					     failsafe_dur);
	}
	return len;
}

static unsigned int cake_drop(struct Qdisc *sch, struct sk_buff **to_free)
{
	struct cake_sched_data *q = qdisc_priv(sch);
	ktime_t now = ktime_get();
	u32 idx = 0, tin = 0, len;
	struct cake_heap_entry qq;
	struct cake_tin_data *b;
	struct cake_flow *flow;
	struct sk_buff *skb;

	if (!q->overflow_timeout) {
		int i;
		/* Build fresh max-heap */
		for (i = CAKE_MAX_TINS * CAKE_QUEUES / 2 - 1; i >= 0; i--)
			cake_heapify(q, i);
	}
	q->overflow_timeout = 65535;

	/* select longest queue for pruning */
	qq  = q->overflow_heap[0];
	tin = qq.t;
	idx = qq.b;

	b = &q->tins[tin];
	flow = &b->flows[idx];
	skb = dequeue_head(flow);
	if (unlikely(!skb)) {
		/* heap has gone wrong, rebuild it next time */
		q->overflow_timeout = 0;
		return idx + (tin << 16);
	}

	if (cobalt_queue_full(&flow->cvars, &b->cparams, now))
		b->unresponsive_flow_count++;

	len = qdisc_pkt_len(skb);
	q->buffer_used      -= skb->truesize;
	b->backlogs[idx]    -= len;
	b->tin_backlog      -= len;
	sch->qstats.backlog -= len;

	flow->dropped++;
	b->tin_dropped++;

	if (q->rate_flags & CAKE_FLAG_INGRESS)
		cake_advance_shaper(q, b, skb, now, true);

	qdisc_drop_reason(skb, sch, to_free, SKB_DROP_REASON_QDISC_OVERLIMIT);
	sch->q.qlen--;
	qdisc_tree_reduce_backlog(sch, 1, len);

	cake_heapify(q, 0);

	return idx + (tin << 16);
}

static u8 cake_handle_diffserv(struct sk_buff *skb, bool wash)
{
	const int offset = skb_network_offset(skb);
	u16 *buf, buf_;
	u8 dscp;

	switch (skb_protocol(skb, true)) {
	case htons(ETH_P_IP):
		buf = skb_header_pointer(skb, offset, sizeof(buf_), &buf_);
		if (unlikely(!buf))
			return 0;

		/* ToS is in the second byte of iphdr */
		dscp = ipv4_get_dsfield((struct iphdr *)buf) >> 2;

		if (wash && dscp) {
			const int wlen = offset + sizeof(struct iphdr);

			if (!pskb_may_pull(skb, wlen) ||
			    skb_try_make_writable(skb, wlen))
				return 0;

			ipv4_change_dsfield(ip_hdr(skb), INET_ECN_MASK, 0);
		}

		return dscp;

	case htons(ETH_P_IPV6):
		buf = skb_header_pointer(skb, offset, sizeof(buf_), &buf_);
		if (unlikely(!buf))
			return 0;

		/* Traffic class is in the first and second bytes of ipv6hdr */
		dscp = ipv6_get_dsfield((struct ipv6hdr *)buf) >> 2;

		if (wash && dscp) {
			const int wlen = offset + sizeof(struct ipv6hdr);

			if (!pskb_may_pull(skb, wlen) ||
			    skb_try_make_writable(skb, wlen))
				return 0;

			ipv6_change_dsfield(ipv6_hdr(skb), INET_ECN_MASK, 0);
		}

		return dscp;

	case htons(ETH_P_ARP):
		return 0x38;  /* CS7 - Net Control */

	default:
		/* If there is no Diffserv field, treat as best-effort */
		return 0;
	}
}

static struct cake_tin_data *cake_select_tin(struct Qdisc *sch,
					     struct sk_buff *skb)
{
	struct cake_sched_data *q = qdisc_priv(sch);
	u32 tin, mark;
	bool wash;
	u8 dscp;

	/* Tin selection: Default to diffserv-based selection, allow overriding
	 * using firewall marks or skb->priority. Call DSCP parsing early if
	 * wash is enabled, otherwise defer to below to skip unneeded parsing.
	 */
	mark = (skb->mark & q->fwmark_mask) >> q->fwmark_shft;
	wash = !!(q->rate_flags & CAKE_FLAG_WASH);
	if (wash)
		dscp = cake_handle_diffserv(skb, wash);

	if (q->tin_mode == CAKE_DIFFSERV_BESTEFFORT)
		tin = 0;

	else if (mark && mark <= q->tin_cnt)
		tin = q->tin_order[mark - 1];

	else if (TC_H_MAJ(skb->priority) == sch->handle &&
		 TC_H_MIN(skb->priority) > 0 &&
		 TC_H_MIN(skb->priority) <= q->tin_cnt)
		tin = q->tin_order[TC_H_MIN(skb->priority) - 1];

	else {
		if (!wash)
			dscp = cake_handle_diffserv(skb, wash);
		tin = q->tin_index[dscp];

		if (unlikely(tin >= q->tin_cnt))
			tin = 0;
	}

	return &q->tins[tin];
}

static u32 cake_classify(struct Qdisc *sch, struct cake_tin_data **t,
			 struct sk_buff *skb, int flow_mode, int *qerr)
{
	struct cake_sched_data *q = qdisc_priv(sch);
	struct tcf_proto *filter;
	struct tcf_result res;
	u16 flow = 0, host = 0;
	int result;

	filter = rcu_dereference_bh(q->filter_list);
	if (!filter)
		goto hash;

	*qerr = NET_XMIT_SUCCESS | __NET_XMIT_BYPASS;
	result = tcf_classify(skb, NULL, filter, &res, false);

	if (result >= 0) {
#ifdef CONFIG_NET_CLS_ACT
		switch (result) {
		case TC_ACT_STOLEN:
		case TC_ACT_QUEUED:
		case TC_ACT_TRAP:
			*qerr = NET_XMIT_SUCCESS | __NET_XMIT_STOLEN;
			fallthrough;
		case TC_ACT_SHOT:
			return 0;
		}
#endif
		if (TC_H_MIN(res.classid) <= CAKE_QUEUES)
			flow = TC_H_MIN(res.classid);
		if (TC_H_MAJ(res.classid) <= (CAKE_QUEUES << 16))
			host = TC_H_MAJ(res.classid) >> 16;
	}
hash:
	*t = cake_select_tin(sch, skb);
	return cake_hash(*t, skb, flow_mode, flow, host) + 1;
}

static void cake_reconfigure(struct Qdisc *sch);

static s32 cake_enqueue(struct sk_buff *skb, struct Qdisc *sch,
			struct sk_buff **to_free)
{
	struct cake_sched_data *q = qdisc_priv(sch);
	int len = qdisc_pkt_len(skb);
	int ret;
	struct sk_buff *ack = NULL;
	ktime_t now = ktime_get();
	struct cake_tin_data *b;
	struct cake_flow *flow;
	u32 idx;

	/* choose flow to insert into */
	idx = cake_classify(sch, &b, skb, q->flow_mode, &ret);
	if (idx == 0) {
		if (ret & __NET_XMIT_BYPASS)
			qdisc_qstats_drop(sch);
		__qdisc_drop(skb, to_free);
		return ret;
	}
	idx--;
	flow = &b->flows[idx];

	/* ensure shaper state isn't stale */
	if (!b->tin_backlog) {
		if (ktime_before(b->time_next_packet, now))
			b->time_next_packet = now;

		if (!sch->q.qlen) {
			if (ktime_before(q->time_next_packet, now)) {
				q->failsafe_next_packet = now;
				q->time_next_packet = now;
			} else if (ktime_after(q->time_next_packet, now) &&
				   ktime_after(q->failsafe_next_packet, now)) {
				u64 next = \
					min(ktime_to_ns(q->time_next_packet),
					    ktime_to_ns(
						   q->failsafe_next_packet));
				sch->qstats.overlimits++;
				qdisc_watchdog_schedule_ns(&q->watchdog, next);
			}
		}
	}

	if (unlikely(len > b->max_skblen))
		b->max_skblen = len;

	if (skb_is_gso(skb) && q->rate_flags & CAKE_FLAG_SPLIT_GSO) {
		struct sk_buff *segs, *nskb;
		netdev_features_t features = netif_skb_features(skb);
		unsigned int slen = 0, numsegs = 0;

		segs = skb_gso_segment(skb, features & ~NETIF_F_GSO_MASK);
		if (IS_ERR_OR_NULL(segs))
			return qdisc_drop(skb, sch, to_free);

		skb_list_walk_safe(segs, segs, nskb) {
			skb_mark_not_on_list(segs);
			qdisc_skb_cb(segs)->pkt_len = segs->len;
			cobalt_set_enqueue_time(segs, now);
			get_cobalt_cb(segs)->adjusted_len = cake_overhead(q,
									  segs);
			flow_queue_add(flow, segs);

			sch->q.qlen++;
			numsegs++;
			slen += segs->len;
			q->buffer_used += segs->truesize;
			b->packets++;
		}

		/* stats */
		b->bytes	    += slen;
		b->backlogs[idx]    += slen;
		b->tin_backlog      += slen;
		sch->qstats.backlog += slen;
		q->avg_window_bytes += slen;

		qdisc_tree_reduce_backlog(sch, 1-numsegs, len-slen);
		consume_skb(skb);
	} else {
		/* not splitting */
		cobalt_set_enqueue_time(skb, now);
		get_cobalt_cb(skb)->adjusted_len = cake_overhead(q, skb);
		flow_queue_add(flow, skb);

		if (q->ack_filter)
			ack = cake_ack_filter(q, flow);

		if (ack) {
			b->ack_drops++;
			sch->qstats.drops++;
			b->bytes += qdisc_pkt_len(ack);
			len -= qdisc_pkt_len(ack);
			q->buffer_used += skb->truesize - ack->truesize;
			if (q->rate_flags & CAKE_FLAG_INGRESS)
				cake_advance_shaper(q, b, ack, now, true);

			qdisc_tree_reduce_backlog(sch, 1, qdisc_pkt_len(ack));
			consume_skb(ack);
		} else {
			sch->q.qlen++;
			q->buffer_used      += skb->truesize;
		}

		/* stats */
		b->packets++;
		b->bytes	    += len;
		b->backlogs[idx]    += len;
		b->tin_backlog      += len;
		sch->qstats.backlog += len;
		q->avg_window_bytes += len;
	}

	if (q->overflow_timeout)
		cake_heapify_up(q, b->overflow_idx[idx]);

	/* incoming bandwidth capacity estimate */
	if (q->rate_flags & CAKE_FLAG_AUTORATE_INGRESS) {
		u64 packet_interval = \
			ktime_to_ns(ktime_sub(now, q->last_packet_time));

		if (packet_interval > NSEC_PER_SEC)
			packet_interval = NSEC_PER_SEC;

		/* filter out short-term bursts, eg. wifi aggregation */
		q->avg_packet_interval = \
			cake_ewma(q->avg_packet_interval,
				  packet_interval,
				  (packet_interval > q->avg_packet_interval ?
					  2 : 8));

		q->last_packet_time = now;

		if (packet_interval > q->avg_packet_interval) {
			u64 window_interval = \
				ktime_to_ns(ktime_sub(now,
						      q->avg_window_begin));
			u64 b = q->avg_window_bytes * (u64)NSEC_PER_SEC;

			b = div64_u64(b, window_interval);
			q->avg_peak_bandwidth =
				cake_ewma(q->avg_peak_bandwidth, b,
					  b > q->avg_peak_bandwidth ? 2 : 8);
			q->avg_window_bytes = 0;
			q->avg_window_begin = now;

			if (ktime_after(now,
					ktime_add_ms(q->last_reconfig_time,
						     250))) {
				q->rate_bps = (q->avg_peak_bandwidth * 15) >> 4;
				cake_reconfigure(sch);
			}
		}
	} else {
		q->avg_window_bytes = 0;
		q->last_packet_time = now;
	}

	/* flowchain */
	if (!flow->set || flow->set == CAKE_SET_DECAYING) {
		if (!flow->set) {
			list_add_tail(&flow->flowchain, &b->new_flows);
		} else {
			b->decaying_flow_count--;
			list_move_tail(&flow->flowchain, &b->new_flows);
		}
		flow->set = CAKE_SET_SPARSE;
		b->sparse_flow_count++;

		flow->deficit = cake_get_flow_quantum(b, flow, q->flow_mode);
	} else if (flow->set == CAKE_SET_SPARSE_WAIT) {
		/* this flow was empty, accounted as a sparse flow, but actually
		 * in the bulk rotation.
		 */
		flow->set = CAKE_SET_BULK;
		b->sparse_flow_count--;
		b->bulk_flow_count++;

		cake_inc_srchost_bulk_flow_count(b, flow, q->flow_mode);
		cake_inc_dsthost_bulk_flow_count(b, flow, q->flow_mode);
	}

	if (q->buffer_used > q->buffer_max_used)
		q->buffer_max_used = q->buffer_used;

	if (q->buffer_used > q->buffer_limit) {
		u32 dropped = 0;

		while (q->buffer_used > q->buffer_limit) {
			dropped++;
			cake_drop(sch, to_free);
		}
		b->drop_overlimit += dropped;
	}
	return NET_XMIT_SUCCESS;
}

static struct sk_buff *cake_dequeue_one(struct Qdisc *sch)
{
	struct cake_sched_data *q = qdisc_priv(sch);
	struct cake_tin_data *b = &q->tins[q->cur_tin];
	struct cake_flow *flow = &b->flows[q->cur_flow];
	struct sk_buff *skb = NULL;
	u32 len;

	if (flow->head) {
		skb = dequeue_head(flow);
		len = qdisc_pkt_len(skb);
		b->backlogs[q->cur_flow] -= len;
		b->tin_backlog		 -= len;
		sch->qstats.backlog      -= len;
		q->buffer_used		 -= skb->truesize;
		sch->q.qlen--;

		if (q->overflow_timeout)
			cake_heapify(q, b->overflow_idx[q->cur_flow]);
	}
	return skb;
}

/* Discard leftover packets from a tin no longer in use. */
static void cake_clear_tin(struct Qdisc *sch, u16 tin)
{
	struct cake_sched_data *q = qdisc_priv(sch);
	struct sk_buff *skb;

	q->cur_tin = tin;
	for (q->cur_flow = 0; q->cur_flow < CAKE_QUEUES; q->cur_flow++)
		while (!!(skb = cake_dequeue_one(sch)))
			kfree_skb_reason(skb, SKB_DROP_REASON_QUEUE_PURGE);
}

static struct sk_buff *cake_dequeue(struct Qdisc *sch)
{
	struct cake_sched_data *q = qdisc_priv(sch);
	struct cake_tin_data *b = &q->tins[q->cur_tin];
<<<<<<< HEAD
	struct cake_host *srchost, *dsthost;
	enum skb_drop_reason reason;
=======
>>>>>>> c77cd47c
	ktime_t now = ktime_get();
	struct cake_flow *flow;
	struct list_head *head;
	bool first_flow = true;
	struct sk_buff *skb;
	u64 delay;
	u32 len;

begin:
	if (!sch->q.qlen)
		return NULL;

	/* global hard shaper */
	if (ktime_after(q->time_next_packet, now) &&
	    ktime_after(q->failsafe_next_packet, now)) {
		u64 next = min(ktime_to_ns(q->time_next_packet),
			       ktime_to_ns(q->failsafe_next_packet));

		sch->qstats.overlimits++;
		qdisc_watchdog_schedule_ns(&q->watchdog, next);
		return NULL;
	}

	/* Choose a class to work on. */
	if (!q->rate_ns) {
		/* In unlimited mode, can't rely on shaper timings, just balance
		 * with DRR
		 */
		bool wrapped = false, empty = true;

		while (b->tin_deficit < 0 ||
		       !(b->sparse_flow_count + b->bulk_flow_count)) {
			if (b->tin_deficit <= 0)
				b->tin_deficit += b->tin_quantum;
			if (b->sparse_flow_count + b->bulk_flow_count)
				empty = false;

			q->cur_tin++;
			b++;
			if (q->cur_tin >= q->tin_cnt) {
				q->cur_tin = 0;
				b = q->tins;

				if (wrapped) {
					/* It's possible for q->qlen to be
					 * nonzero when we actually have no
					 * packets anywhere.
					 */
					if (empty)
						return NULL;
				} else {
					wrapped = true;
				}
			}
		}
	} else {
		/* In shaped mode, choose:
		 * - Highest-priority tin with queue and meeting schedule, or
		 * - The earliest-scheduled tin with queue.
		 */
		ktime_t best_time = KTIME_MAX;
		int tin, best_tin = 0;

		for (tin = 0; tin < q->tin_cnt; tin++) {
			b = q->tins + tin;
			if ((b->sparse_flow_count + b->bulk_flow_count) > 0) {
				ktime_t time_to_pkt = \
					ktime_sub(b->time_next_packet, now);

				if (ktime_to_ns(time_to_pkt) <= 0 ||
				    ktime_compare(time_to_pkt,
						  best_time) <= 0) {
					best_time = time_to_pkt;
					best_tin = tin;
				}
			}
		}

		q->cur_tin = best_tin;
		b = q->tins + best_tin;

		/* No point in going further if no packets to deliver. */
		if (unlikely(!(b->sparse_flow_count + b->bulk_flow_count)))
			return NULL;
	}

retry:
	/* service this class */
	head = &b->decaying_flows;
	if (!first_flow || list_empty(head)) {
		head = &b->new_flows;
		if (list_empty(head)) {
			head = &b->old_flows;
			if (unlikely(list_empty(head))) {
				head = &b->decaying_flows;
				if (unlikely(list_empty(head)))
					goto begin;
			}
		}
	}
	flow = list_first_entry(head, struct cake_flow, flowchain);
	q->cur_flow = flow - b->flows;
	first_flow = false;

	/* flow isolation (DRR++) */
	if (flow->deficit <= 0) {
		/* Keep all flows with deficits out of the sparse and decaying
		 * rotations.  No non-empty flow can go into the decaying
		 * rotation, so they can't get deficits
		 */
		if (flow->set == CAKE_SET_SPARSE) {
			if (flow->head) {
				b->sparse_flow_count--;
				b->bulk_flow_count++;

				cake_inc_srchost_bulk_flow_count(b, flow, q->flow_mode);
				cake_inc_dsthost_bulk_flow_count(b, flow, q->flow_mode);

				flow->set = CAKE_SET_BULK;
			} else {
				/* we've moved it to the bulk rotation for
				 * correct deficit accounting but we still want
				 * to count it as a sparse flow, not a bulk one.
				 */
				flow->set = CAKE_SET_SPARSE_WAIT;
			}
		}

		flow->deficit += cake_get_flow_quantum(b, flow, q->flow_mode);
		list_move_tail(&flow->flowchain, &b->old_flows);

		goto retry;
	}

	/* Retrieve a packet via the AQM */
	while (1) {
		skb = cake_dequeue_one(sch);
		if (!skb) {
			/* this queue was actually empty */
			if (cobalt_queue_empty(&flow->cvars, &b->cparams, now))
				b->unresponsive_flow_count--;

			if (flow->cvars.p_drop || flow->cvars.count ||
			    ktime_before(now, flow->cvars.drop_next)) {
				/* keep in the flowchain until the state has
				 * decayed to rest
				 */
				list_move_tail(&flow->flowchain,
					       &b->decaying_flows);
				if (flow->set == CAKE_SET_BULK) {
					b->bulk_flow_count--;

					cake_dec_srchost_bulk_flow_count(b, flow, q->flow_mode);
					cake_dec_dsthost_bulk_flow_count(b, flow, q->flow_mode);

					b->decaying_flow_count++;
				} else if (flow->set == CAKE_SET_SPARSE ||
					   flow->set == CAKE_SET_SPARSE_WAIT) {
					b->sparse_flow_count--;
					b->decaying_flow_count++;
				}
				flow->set = CAKE_SET_DECAYING;
			} else {
				/* remove empty queue from the flowchain */
				list_del_init(&flow->flowchain);
				if (flow->set == CAKE_SET_SPARSE ||
				    flow->set == CAKE_SET_SPARSE_WAIT)
					b->sparse_flow_count--;
				else if (flow->set == CAKE_SET_BULK) {
					b->bulk_flow_count--;

					cake_dec_srchost_bulk_flow_count(b, flow, q->flow_mode);
					cake_dec_dsthost_bulk_flow_count(b, flow, q->flow_mode);
				} else
					b->decaying_flow_count--;

				flow->set = CAKE_SET_NONE;
			}
			goto begin;
		}

		reason = cobalt_should_drop(&flow->cvars, &b->cparams, now, skb,
					    (b->bulk_flow_count *
					     !!(q->rate_flags &
						CAKE_FLAG_INGRESS)));
		/* Last packet in queue may be marked, shouldn't be dropped */
		if (reason == SKB_NOT_DROPPED_YET || !flow->head)
			break;

		/* drop this packet, get another one */
		if (q->rate_flags & CAKE_FLAG_INGRESS) {
			len = cake_advance_shaper(q, b, skb,
						  now, true);
			flow->deficit -= len;
			b->tin_deficit -= len;
		}
		flow->dropped++;
		b->tin_dropped++;
		qdisc_tree_reduce_backlog(sch, 1, qdisc_pkt_len(skb));
		qdisc_qstats_drop(sch);
		kfree_skb_reason(skb, reason);
		if (q->rate_flags & CAKE_FLAG_INGRESS)
			goto retry;
	}

	b->tin_ecn_mark += !!flow->cvars.ecn_marked;
	qdisc_bstats_update(sch, skb);

	/* collect delay stats */
	delay = ktime_to_ns(ktime_sub(now, cobalt_get_enqueue_time(skb)));
	b->avge_delay = cake_ewma(b->avge_delay, delay, 8);
	b->peak_delay = cake_ewma(b->peak_delay, delay,
				  delay > b->peak_delay ? 2 : 8);
	b->base_delay = cake_ewma(b->base_delay, delay,
				  delay < b->base_delay ? 2 : 8);

	len = cake_advance_shaper(q, b, skb, now, false);
	flow->deficit -= len;
	b->tin_deficit -= len;

	if (ktime_after(q->time_next_packet, now) && sch->q.qlen) {
		u64 next = min(ktime_to_ns(q->time_next_packet),
			       ktime_to_ns(q->failsafe_next_packet));

		qdisc_watchdog_schedule_ns(&q->watchdog, next);
	} else if (!sch->q.qlen) {
		int i;

		for (i = 0; i < q->tin_cnt; i++) {
			if (q->tins[i].decaying_flow_count) {
				ktime_t next = \
					ktime_add_ns(now,
						     q->tins[i].cparams.target);

				qdisc_watchdog_schedule_ns(&q->watchdog,
							   ktime_to_ns(next));
				break;
			}
		}
	}

	if (q->overflow_timeout)
		q->overflow_timeout--;

	return skb;
}

static void cake_reset(struct Qdisc *sch)
{
	struct cake_sched_data *q = qdisc_priv(sch);
	u32 c;

	if (!q->tins)
		return;

	for (c = 0; c < CAKE_MAX_TINS; c++)
		cake_clear_tin(sch, c);
}

static const struct nla_policy cake_policy[TCA_CAKE_MAX + 1] = {
	[TCA_CAKE_BASE_RATE64]   = { .type = NLA_U64 },
	[TCA_CAKE_DIFFSERV_MODE] = { .type = NLA_U32 },
	[TCA_CAKE_ATM]		 = { .type = NLA_U32 },
	[TCA_CAKE_FLOW_MODE]     = { .type = NLA_U32 },
	[TCA_CAKE_OVERHEAD]      = { .type = NLA_S32 },
	[TCA_CAKE_RTT]		 = { .type = NLA_U32 },
	[TCA_CAKE_TARGET]	 = { .type = NLA_U32 },
	[TCA_CAKE_AUTORATE]      = { .type = NLA_U32 },
	[TCA_CAKE_MEMORY]	 = { .type = NLA_U32 },
	[TCA_CAKE_NAT]		 = { .type = NLA_U32 },
	[TCA_CAKE_RAW]		 = { .type = NLA_U32 },
	[TCA_CAKE_WASH]		 = { .type = NLA_U32 },
	[TCA_CAKE_MPU]		 = { .type = NLA_U32 },
	[TCA_CAKE_INGRESS]	 = { .type = NLA_U32 },
	[TCA_CAKE_ACK_FILTER]	 = { .type = NLA_U32 },
	[TCA_CAKE_SPLIT_GSO]	 = { .type = NLA_U32 },
	[TCA_CAKE_FWMARK]	 = { .type = NLA_U32 },
};

static void cake_set_rate(struct cake_tin_data *b, u64 rate, u32 mtu,
			  u64 target_ns, u64 rtt_est_ns)
{
	/* convert byte-rate into time-per-byte
	 * so it will always unwedge in reasonable time.
	 */
	static const u64 MIN_RATE = 64;
	u32 byte_target = mtu;
	u64 byte_target_ns;
	u8  rate_shft = 0;
	u64 rate_ns = 0;

	b->flow_quantum = 1514;
	if (rate) {
		b->flow_quantum = max(min(rate >> 12, 1514ULL), 300ULL);
		rate_shft = 34;
		rate_ns = ((u64)NSEC_PER_SEC) << rate_shft;
		rate_ns = div64_u64(rate_ns, max(MIN_RATE, rate));
		while (!!(rate_ns >> 34)) {
			rate_ns >>= 1;
			rate_shft--;
		}
	} /* else unlimited, ie. zero delay */

	b->tin_rate_bps  = rate;
	b->tin_rate_ns   = rate_ns;
	b->tin_rate_shft = rate_shft;

	byte_target_ns = (byte_target * rate_ns) >> rate_shft;

	b->cparams.target = max((byte_target_ns * 3) / 2, target_ns);
	b->cparams.interval = max(rtt_est_ns +
				     b->cparams.target - target_ns,
				     b->cparams.target * 2);
	b->cparams.mtu_time = byte_target_ns;
	b->cparams.p_inc = 1 << 24; /* 1/256 */
	b->cparams.p_dec = 1 << 20; /* 1/4096 */
}

static int cake_config_besteffort(struct Qdisc *sch)
{
	struct cake_sched_data *q = qdisc_priv(sch);
	struct cake_tin_data *b = &q->tins[0];
	u32 mtu = psched_mtu(qdisc_dev(sch));
	u64 rate = q->rate_bps;

	q->tin_cnt = 1;

	q->tin_index = besteffort;
	q->tin_order = normal_order;

	cake_set_rate(b, rate, mtu,
		      us_to_ns(q->target), us_to_ns(q->interval));
	b->tin_quantum = 65535;

	return 0;
}

static int cake_config_precedence(struct Qdisc *sch)
{
	/* convert high-level (user visible) parameters into internal format */
	struct cake_sched_data *q = qdisc_priv(sch);
	u32 mtu = psched_mtu(qdisc_dev(sch));
	u64 rate = q->rate_bps;
	u32 quantum = 256;
	u32 i;

	q->tin_cnt = 8;
	q->tin_index = precedence;
	q->tin_order = normal_order;

	for (i = 0; i < q->tin_cnt; i++) {
		struct cake_tin_data *b = &q->tins[i];

		cake_set_rate(b, rate, mtu, us_to_ns(q->target),
			      us_to_ns(q->interval));

		b->tin_quantum = max_t(u16, 1U, quantum);

		/* calculate next class's parameters */
		rate  *= 7;
		rate >>= 3;

		quantum  *= 7;
		quantum >>= 3;
	}

	return 0;
}

/*	List of known Diffserv codepoints:
 *
 *	Default Forwarding (DF/CS0) - Best Effort
 *	Max Throughput (TOS2)
 *	Min Delay (TOS4)
 *	LLT "La" (TOS5)
 *	Assured Forwarding 1 (AF1x) - x3
 *	Assured Forwarding 2 (AF2x) - x3
 *	Assured Forwarding 3 (AF3x) - x3
 *	Assured Forwarding 4 (AF4x) - x3
 *	Precedence Class 1 (CS1)
 *	Precedence Class 2 (CS2)
 *	Precedence Class 3 (CS3)
 *	Precedence Class 4 (CS4)
 *	Precedence Class 5 (CS5)
 *	Precedence Class 6 (CS6)
 *	Precedence Class 7 (CS7)
 *	Voice Admit (VA)
 *	Expedited Forwarding (EF)
 *	Lower Effort (LE)
 *
 *	Total 26 codepoints.
 */

/*	List of traffic classes in RFC 4594, updated by RFC 8622:
 *		(roughly descending order of contended priority)
 *		(roughly ascending order of uncontended throughput)
 *
 *	Network Control (CS6,CS7)      - routing traffic
 *	Telephony (EF,VA)         - aka. VoIP streams
 *	Signalling (CS5)               - VoIP setup
 *	Multimedia Conferencing (AF4x) - aka. video calls
 *	Realtime Interactive (CS4)     - eg. games
 *	Multimedia Streaming (AF3x)    - eg. YouTube, NetFlix, Twitch
 *	Broadcast Video (CS3)
 *	Low-Latency Data (AF2x,TOS4)      - eg. database
 *	Ops, Admin, Management (CS2)      - eg. ssh
 *	Standard Service (DF & unrecognised codepoints)
 *	High-Throughput Data (AF1x,TOS2)  - eg. web traffic
 *	Low-Priority Data (LE,CS1)        - eg. BitTorrent
 *
 *	Total 12 traffic classes.
 */

static int cake_config_diffserv8(struct Qdisc *sch)
{
/*	Pruned list of traffic classes for typical applications:
 *
 *		Network Control          (CS6, CS7)
 *		Minimum Latency          (EF, VA, CS5, CS4)
 *		Interactive Shell        (CS2)
 *		Low Latency Transactions (AF2x, TOS4)
 *		Video Streaming          (AF4x, AF3x, CS3)
 *		Bog Standard             (DF etc.)
 *		High Throughput          (AF1x, TOS2, CS1)
 *		Background Traffic       (LE)
 *
 *		Total 8 traffic classes.
 */

	struct cake_sched_data *q = qdisc_priv(sch);
	u32 mtu = psched_mtu(qdisc_dev(sch));
	u64 rate = q->rate_bps;
	u32 quantum = 256;
	u32 i;

	q->tin_cnt = 8;

	/* codepoint to class mapping */
	q->tin_index = diffserv8;
	q->tin_order = normal_order;

	/* class characteristics */
	for (i = 0; i < q->tin_cnt; i++) {
		struct cake_tin_data *b = &q->tins[i];

		cake_set_rate(b, rate, mtu, us_to_ns(q->target),
			      us_to_ns(q->interval));

		b->tin_quantum = max_t(u16, 1U, quantum);

		/* calculate next class's parameters */
		rate  *= 7;
		rate >>= 3;

		quantum  *= 7;
		quantum >>= 3;
	}

	return 0;
}

static int cake_config_diffserv4(struct Qdisc *sch)
{
/*  Further pruned list of traffic classes for four-class system:
 *
 *	    Latency Sensitive  (CS7, CS6, EF, VA, CS5, CS4)
 *	    Streaming Media    (AF4x, AF3x, CS3, AF2x, TOS4, CS2)
 *	    Best Effort        (DF, AF1x, TOS2, and those not specified)
 *	    Background Traffic (LE, CS1)
 *
 *		Total 4 traffic classes.
 */

	struct cake_sched_data *q = qdisc_priv(sch);
	u32 mtu = psched_mtu(qdisc_dev(sch));
	u64 rate = q->rate_bps;
	u32 quantum = 1024;

	q->tin_cnt = 4;

	/* codepoint to class mapping */
	q->tin_index = diffserv4;
	q->tin_order = bulk_order;

	/* class characteristics */
	cake_set_rate(&q->tins[0], rate, mtu,
		      us_to_ns(q->target), us_to_ns(q->interval));
	cake_set_rate(&q->tins[1], rate >> 4, mtu,
		      us_to_ns(q->target), us_to_ns(q->interval));
	cake_set_rate(&q->tins[2], rate >> 1, mtu,
		      us_to_ns(q->target), us_to_ns(q->interval));
	cake_set_rate(&q->tins[3], rate >> 2, mtu,
		      us_to_ns(q->target), us_to_ns(q->interval));

	/* bandwidth-sharing weights */
	q->tins[0].tin_quantum = quantum;
	q->tins[1].tin_quantum = quantum >> 4;
	q->tins[2].tin_quantum = quantum >> 1;
	q->tins[3].tin_quantum = quantum >> 2;

	return 0;
}

static int cake_config_diffserv3(struct Qdisc *sch)
{
/*  Simplified Diffserv structure with 3 tins.
 *		Latency Sensitive	(CS7, CS6, EF, VA, TOS4)
 *		Best Effort
 *		Low Priority		(LE, CS1)
 */
	struct cake_sched_data *q = qdisc_priv(sch);
	u32 mtu = psched_mtu(qdisc_dev(sch));
	u64 rate = q->rate_bps;
	u32 quantum = 1024;

	q->tin_cnt = 3;

	/* codepoint to class mapping */
	q->tin_index = diffserv3;
	q->tin_order = bulk_order;

	/* class characteristics */
	cake_set_rate(&q->tins[0], rate, mtu,
		      us_to_ns(q->target), us_to_ns(q->interval));
	cake_set_rate(&q->tins[1], rate >> 4, mtu,
		      us_to_ns(q->target), us_to_ns(q->interval));
	cake_set_rate(&q->tins[2], rate >> 2, mtu,
		      us_to_ns(q->target), us_to_ns(q->interval));

	/* bandwidth-sharing weights */
	q->tins[0].tin_quantum = quantum;
	q->tins[1].tin_quantum = quantum >> 4;
	q->tins[2].tin_quantum = quantum >> 2;

	return 0;
}

static void cake_reconfigure(struct Qdisc *sch)
{
	struct cake_sched_data *q = qdisc_priv(sch);
	int c, ft;

	switch (q->tin_mode) {
	case CAKE_DIFFSERV_BESTEFFORT:
		ft = cake_config_besteffort(sch);
		break;

	case CAKE_DIFFSERV_PRECEDENCE:
		ft = cake_config_precedence(sch);
		break;

	case CAKE_DIFFSERV_DIFFSERV8:
		ft = cake_config_diffserv8(sch);
		break;

	case CAKE_DIFFSERV_DIFFSERV4:
		ft = cake_config_diffserv4(sch);
		break;

	case CAKE_DIFFSERV_DIFFSERV3:
	default:
		ft = cake_config_diffserv3(sch);
		break;
	}

	for (c = q->tin_cnt; c < CAKE_MAX_TINS; c++) {
		cake_clear_tin(sch, c);
		q->tins[c].cparams.mtu_time = q->tins[ft].cparams.mtu_time;
	}

	q->rate_ns   = q->tins[ft].tin_rate_ns;
	q->rate_shft = q->tins[ft].tin_rate_shft;

	if (q->buffer_config_limit) {
		q->buffer_limit = q->buffer_config_limit;
	} else if (q->rate_bps) {
		u64 t = q->rate_bps * q->interval;

		do_div(t, USEC_PER_SEC / 4);
		q->buffer_limit = max_t(u32, t, 4U << 20);
	} else {
		q->buffer_limit = ~0;
	}

	sch->flags &= ~TCQ_F_CAN_BYPASS;

	q->buffer_limit = min(q->buffer_limit,
			      max(sch->limit * psched_mtu(qdisc_dev(sch)),
				  q->buffer_config_limit));
}

static int cake_change(struct Qdisc *sch, struct nlattr *opt,
		       struct netlink_ext_ack *extack)
{
	struct cake_sched_data *q = qdisc_priv(sch);
	struct nlattr *tb[TCA_CAKE_MAX + 1];
	u16 rate_flags;
	u8 flow_mode;
	int err;

	err = nla_parse_nested_deprecated(tb, TCA_CAKE_MAX, opt, cake_policy,
					  extack);
	if (err < 0)
		return err;

	flow_mode = q->flow_mode;
	if (tb[TCA_CAKE_NAT]) {
#if IS_ENABLED(CONFIG_NF_CONNTRACK)
		flow_mode &= ~CAKE_FLOW_NAT_FLAG;
		flow_mode |= CAKE_FLOW_NAT_FLAG *
			!!nla_get_u32(tb[TCA_CAKE_NAT]);
#else
		NL_SET_ERR_MSG_ATTR(extack, tb[TCA_CAKE_NAT],
				    "No conntrack support in kernel");
		return -EOPNOTSUPP;
#endif
	}

	if (tb[TCA_CAKE_BASE_RATE64])
		WRITE_ONCE(q->rate_bps,
			   nla_get_u64(tb[TCA_CAKE_BASE_RATE64]));

	if (tb[TCA_CAKE_DIFFSERV_MODE])
		WRITE_ONCE(q->tin_mode,
			   nla_get_u32(tb[TCA_CAKE_DIFFSERV_MODE]));

	rate_flags = q->rate_flags;
	if (tb[TCA_CAKE_WASH]) {
		if (!!nla_get_u32(tb[TCA_CAKE_WASH]))
			rate_flags |= CAKE_FLAG_WASH;
		else
			rate_flags &= ~CAKE_FLAG_WASH;
	}

	if (tb[TCA_CAKE_FLOW_MODE])
		flow_mode = ((flow_mode & CAKE_FLOW_NAT_FLAG) |
				(nla_get_u32(tb[TCA_CAKE_FLOW_MODE]) &
					CAKE_FLOW_MASK));

	if (tb[TCA_CAKE_ATM])
		WRITE_ONCE(q->atm_mode,
			   nla_get_u32(tb[TCA_CAKE_ATM]));

	if (tb[TCA_CAKE_OVERHEAD]) {
		WRITE_ONCE(q->rate_overhead,
			   nla_get_s32(tb[TCA_CAKE_OVERHEAD]));
		rate_flags |= CAKE_FLAG_OVERHEAD;

		q->max_netlen = 0;
		q->max_adjlen = 0;
		q->min_netlen = ~0;
		q->min_adjlen = ~0;
	}

	if (tb[TCA_CAKE_RAW]) {
		rate_flags &= ~CAKE_FLAG_OVERHEAD;

		q->max_netlen = 0;
		q->max_adjlen = 0;
		q->min_netlen = ~0;
		q->min_adjlen = ~0;
	}

	if (tb[TCA_CAKE_MPU])
		WRITE_ONCE(q->rate_mpu,
			   nla_get_u32(tb[TCA_CAKE_MPU]));

	if (tb[TCA_CAKE_RTT]) {
		u32 interval = nla_get_u32(tb[TCA_CAKE_RTT]);

		WRITE_ONCE(q->interval, max(interval, 1U));
	}

	if (tb[TCA_CAKE_TARGET]) {
		u32 target = nla_get_u32(tb[TCA_CAKE_TARGET]);

		WRITE_ONCE(q->target, max(target, 1U));
	}

	if (tb[TCA_CAKE_AUTORATE]) {
		if (!!nla_get_u32(tb[TCA_CAKE_AUTORATE]))
			rate_flags |= CAKE_FLAG_AUTORATE_INGRESS;
		else
			rate_flags &= ~CAKE_FLAG_AUTORATE_INGRESS;
	}

	if (tb[TCA_CAKE_INGRESS]) {
		if (!!nla_get_u32(tb[TCA_CAKE_INGRESS]))
			rate_flags |= CAKE_FLAG_INGRESS;
		else
			rate_flags &= ~CAKE_FLAG_INGRESS;
	}

	if (tb[TCA_CAKE_ACK_FILTER])
		WRITE_ONCE(q->ack_filter,
			   nla_get_u32(tb[TCA_CAKE_ACK_FILTER]));

	if (tb[TCA_CAKE_MEMORY])
		WRITE_ONCE(q->buffer_config_limit,
			   nla_get_u32(tb[TCA_CAKE_MEMORY]));

	if (tb[TCA_CAKE_SPLIT_GSO]) {
		if (!!nla_get_u32(tb[TCA_CAKE_SPLIT_GSO]))
			rate_flags |= CAKE_FLAG_SPLIT_GSO;
		else
			rate_flags &= ~CAKE_FLAG_SPLIT_GSO;
	}

	if (tb[TCA_CAKE_FWMARK]) {
		WRITE_ONCE(q->fwmark_mask, nla_get_u32(tb[TCA_CAKE_FWMARK]));
		WRITE_ONCE(q->fwmark_shft,
			   q->fwmark_mask ? __ffs(q->fwmark_mask) : 0);
	}

	WRITE_ONCE(q->rate_flags, rate_flags);
	WRITE_ONCE(q->flow_mode, flow_mode);
	if (q->tins) {
		sch_tree_lock(sch);
		cake_reconfigure(sch);
		sch_tree_unlock(sch);
	}

	return 0;
}

static void cake_destroy(struct Qdisc *sch)
{
	struct cake_sched_data *q = qdisc_priv(sch);

	qdisc_watchdog_cancel(&q->watchdog);
	tcf_block_put(q->block);
	kvfree(q->tins);
}

static int cake_init(struct Qdisc *sch, struct nlattr *opt,
		     struct netlink_ext_ack *extack)
{
	struct cake_sched_data *q = qdisc_priv(sch);
	int i, j, err;

	sch->limit = 10240;
	q->tin_mode = CAKE_DIFFSERV_DIFFSERV3;
	q->flow_mode  = CAKE_FLOW_TRIPLE;

	q->rate_bps = 0; /* unlimited by default */

	q->interval = 100000; /* 100ms default */
	q->target   =   5000; /* 5ms: codel RFC argues
			       * for 5 to 10% of interval
			       */
	q->rate_flags |= CAKE_FLAG_SPLIT_GSO;
	q->cur_tin = 0;
	q->cur_flow  = 0;

	qdisc_watchdog_init(&q->watchdog, sch);

	if (opt) {
		err = cake_change(sch, opt, extack);

		if (err)
			return err;
	}

	err = tcf_block_get(&q->block, &q->filter_list, sch, extack);
	if (err)
		return err;

	quantum_div[0] = ~0;
	for (i = 1; i <= CAKE_QUEUES; i++)
		quantum_div[i] = 65535 / i;

	q->tins = kvcalloc(CAKE_MAX_TINS, sizeof(struct cake_tin_data),
			   GFP_KERNEL);
	if (!q->tins)
		return -ENOMEM;

	for (i = 0; i < CAKE_MAX_TINS; i++) {
		struct cake_tin_data *b = q->tins + i;

		INIT_LIST_HEAD(&b->new_flows);
		INIT_LIST_HEAD(&b->old_flows);
		INIT_LIST_HEAD(&b->decaying_flows);
		b->sparse_flow_count = 0;
		b->bulk_flow_count = 0;
		b->decaying_flow_count = 0;

		for (j = 0; j < CAKE_QUEUES; j++) {
			struct cake_flow *flow = b->flows + j;
			u32 k = j * CAKE_MAX_TINS + i;

			INIT_LIST_HEAD(&flow->flowchain);
			cobalt_vars_init(&flow->cvars);

			q->overflow_heap[k].t = i;
			q->overflow_heap[k].b = j;
			b->overflow_idx[j] = k;
		}
	}

	cake_reconfigure(sch);
	q->avg_peak_bandwidth = q->rate_bps;
	q->min_netlen = ~0;
	q->min_adjlen = ~0;
	return 0;
}

static int cake_dump(struct Qdisc *sch, struct sk_buff *skb)
{
	struct cake_sched_data *q = qdisc_priv(sch);
	struct nlattr *opts;
	u16 rate_flags;
	u8 flow_mode;

	opts = nla_nest_start_noflag(skb, TCA_OPTIONS);
	if (!opts)
		goto nla_put_failure;

	if (nla_put_u64_64bit(skb, TCA_CAKE_BASE_RATE64,
			      READ_ONCE(q->rate_bps), TCA_CAKE_PAD))
		goto nla_put_failure;

	flow_mode = READ_ONCE(q->flow_mode);
	if (nla_put_u32(skb, TCA_CAKE_FLOW_MODE, flow_mode & CAKE_FLOW_MASK))
		goto nla_put_failure;

	if (nla_put_u32(skb, TCA_CAKE_RTT, READ_ONCE(q->interval)))
		goto nla_put_failure;

	if (nla_put_u32(skb, TCA_CAKE_TARGET, READ_ONCE(q->target)))
		goto nla_put_failure;

	if (nla_put_u32(skb, TCA_CAKE_MEMORY,
			READ_ONCE(q->buffer_config_limit)))
		goto nla_put_failure;

	rate_flags = READ_ONCE(q->rate_flags);
	if (nla_put_u32(skb, TCA_CAKE_AUTORATE,
			!!(rate_flags & CAKE_FLAG_AUTORATE_INGRESS)))
		goto nla_put_failure;

	if (nla_put_u32(skb, TCA_CAKE_INGRESS,
			!!(rate_flags & CAKE_FLAG_INGRESS)))
		goto nla_put_failure;

	if (nla_put_u32(skb, TCA_CAKE_ACK_FILTER, READ_ONCE(q->ack_filter)))
		goto nla_put_failure;

	if (nla_put_u32(skb, TCA_CAKE_NAT,
			!!(flow_mode & CAKE_FLOW_NAT_FLAG)))
		goto nla_put_failure;

	if (nla_put_u32(skb, TCA_CAKE_DIFFSERV_MODE, READ_ONCE(q->tin_mode)))
		goto nla_put_failure;

	if (nla_put_u32(skb, TCA_CAKE_WASH,
			!!(rate_flags & CAKE_FLAG_WASH)))
		goto nla_put_failure;

	if (nla_put_u32(skb, TCA_CAKE_OVERHEAD, READ_ONCE(q->rate_overhead)))
		goto nla_put_failure;

	if (!(rate_flags & CAKE_FLAG_OVERHEAD))
		if (nla_put_u32(skb, TCA_CAKE_RAW, 0))
			goto nla_put_failure;

	if (nla_put_u32(skb, TCA_CAKE_ATM, READ_ONCE(q->atm_mode)))
		goto nla_put_failure;

	if (nla_put_u32(skb, TCA_CAKE_MPU, READ_ONCE(q->rate_mpu)))
		goto nla_put_failure;

	if (nla_put_u32(skb, TCA_CAKE_SPLIT_GSO,
			!!(rate_flags & CAKE_FLAG_SPLIT_GSO)))
		goto nla_put_failure;

	if (nla_put_u32(skb, TCA_CAKE_FWMARK, READ_ONCE(q->fwmark_mask)))
		goto nla_put_failure;

	return nla_nest_end(skb, opts);

nla_put_failure:
	return -1;
}

static int cake_dump_stats(struct Qdisc *sch, struct gnet_dump *d)
{
	struct nlattr *stats = nla_nest_start_noflag(d->skb, TCA_STATS_APP);
	struct cake_sched_data *q = qdisc_priv(sch);
	struct nlattr *tstats, *ts;
	int i;

	if (!stats)
		return -1;

#define PUT_STAT_U32(attr, data) do {				       \
		if (nla_put_u32(d->skb, TCA_CAKE_STATS_ ## attr, data)) \
			goto nla_put_failure;			       \
	} while (0)
#define PUT_STAT_U64(attr, data) do {				       \
		if (nla_put_u64_64bit(d->skb, TCA_CAKE_STATS_ ## attr, \
					data, TCA_CAKE_STATS_PAD)) \
			goto nla_put_failure;			       \
	} while (0)

	PUT_STAT_U64(CAPACITY_ESTIMATE64, q->avg_peak_bandwidth);
	PUT_STAT_U32(MEMORY_LIMIT, q->buffer_limit);
	PUT_STAT_U32(MEMORY_USED, q->buffer_max_used);
	PUT_STAT_U32(AVG_NETOFF, ((q->avg_netoff + 0x8000) >> 16));
	PUT_STAT_U32(MAX_NETLEN, q->max_netlen);
	PUT_STAT_U32(MAX_ADJLEN, q->max_adjlen);
	PUT_STAT_U32(MIN_NETLEN, q->min_netlen);
	PUT_STAT_U32(MIN_ADJLEN, q->min_adjlen);

#undef PUT_STAT_U32
#undef PUT_STAT_U64

	tstats = nla_nest_start_noflag(d->skb, TCA_CAKE_STATS_TIN_STATS);
	if (!tstats)
		goto nla_put_failure;

#define PUT_TSTAT_U32(attr, data) do {					\
		if (nla_put_u32(d->skb, TCA_CAKE_TIN_STATS_ ## attr, data)) \
			goto nla_put_failure;				\
	} while (0)
#define PUT_TSTAT_U64(attr, data) do {					\
		if (nla_put_u64_64bit(d->skb, TCA_CAKE_TIN_STATS_ ## attr, \
					data, TCA_CAKE_TIN_STATS_PAD))	\
			goto nla_put_failure;				\
	} while (0)

	for (i = 0; i < q->tin_cnt; i++) {
		struct cake_tin_data *b = &q->tins[q->tin_order[i]];

		ts = nla_nest_start_noflag(d->skb, i + 1);
		if (!ts)
			goto nla_put_failure;

		PUT_TSTAT_U64(THRESHOLD_RATE64, b->tin_rate_bps);
		PUT_TSTAT_U64(SENT_BYTES64, b->bytes);
		PUT_TSTAT_U32(BACKLOG_BYTES, b->tin_backlog);

		PUT_TSTAT_U32(TARGET_US,
			      ktime_to_us(ns_to_ktime(b->cparams.target)));
		PUT_TSTAT_U32(INTERVAL_US,
			      ktime_to_us(ns_to_ktime(b->cparams.interval)));

		PUT_TSTAT_U32(SENT_PACKETS, b->packets);
		PUT_TSTAT_U32(DROPPED_PACKETS, b->tin_dropped);
		PUT_TSTAT_U32(ECN_MARKED_PACKETS, b->tin_ecn_mark);
		PUT_TSTAT_U32(ACKS_DROPPED_PACKETS, b->ack_drops);

		PUT_TSTAT_U32(PEAK_DELAY_US,
			      ktime_to_us(ns_to_ktime(b->peak_delay)));
		PUT_TSTAT_U32(AVG_DELAY_US,
			      ktime_to_us(ns_to_ktime(b->avge_delay)));
		PUT_TSTAT_U32(BASE_DELAY_US,
			      ktime_to_us(ns_to_ktime(b->base_delay)));

		PUT_TSTAT_U32(WAY_INDIRECT_HITS, b->way_hits);
		PUT_TSTAT_U32(WAY_MISSES, b->way_misses);
		PUT_TSTAT_U32(WAY_COLLISIONS, b->way_collisions);

		PUT_TSTAT_U32(SPARSE_FLOWS, b->sparse_flow_count +
					    b->decaying_flow_count);
		PUT_TSTAT_U32(BULK_FLOWS, b->bulk_flow_count);
		PUT_TSTAT_U32(UNRESPONSIVE_FLOWS, b->unresponsive_flow_count);
		PUT_TSTAT_U32(MAX_SKBLEN, b->max_skblen);

		PUT_TSTAT_U32(FLOW_QUANTUM, b->flow_quantum);
		nla_nest_end(d->skb, ts);
	}

#undef PUT_TSTAT_U32
#undef PUT_TSTAT_U64

	nla_nest_end(d->skb, tstats);
	return nla_nest_end(d->skb, stats);

nla_put_failure:
	nla_nest_cancel(d->skb, stats);
	return -1;
}

static struct Qdisc *cake_leaf(struct Qdisc *sch, unsigned long arg)
{
	return NULL;
}

static unsigned long cake_find(struct Qdisc *sch, u32 classid)
{
	return 0;
}

static unsigned long cake_bind(struct Qdisc *sch, unsigned long parent,
			       u32 classid)
{
	return 0;
}

static void cake_unbind(struct Qdisc *q, unsigned long cl)
{
}

static struct tcf_block *cake_tcf_block(struct Qdisc *sch, unsigned long cl,
					struct netlink_ext_ack *extack)
{
	struct cake_sched_data *q = qdisc_priv(sch);

	if (cl)
		return NULL;
	return q->block;
}

static int cake_dump_class(struct Qdisc *sch, unsigned long cl,
			   struct sk_buff *skb, struct tcmsg *tcm)
{
	tcm->tcm_handle |= TC_H_MIN(cl);
	return 0;
}

static int cake_dump_class_stats(struct Qdisc *sch, unsigned long cl,
				 struct gnet_dump *d)
{
	struct cake_sched_data *q = qdisc_priv(sch);
	const struct cake_flow *flow = NULL;
	struct gnet_stats_queue qs = { 0 };
	struct nlattr *stats;
	u32 idx = cl - 1;

	if (idx < CAKE_QUEUES * q->tin_cnt) {
		const struct cake_tin_data *b = \
			&q->tins[q->tin_order[idx / CAKE_QUEUES]];
		const struct sk_buff *skb;

		flow = &b->flows[idx % CAKE_QUEUES];

		if (flow->head) {
			sch_tree_lock(sch);
			skb = flow->head;
			while (skb) {
				qs.qlen++;
				skb = skb->next;
			}
			sch_tree_unlock(sch);
		}
		qs.backlog = b->backlogs[idx % CAKE_QUEUES];
		qs.drops = flow->dropped;
	}
	if (gnet_stats_copy_queue(d, NULL, &qs, qs.qlen) < 0)
		return -1;
	if (flow) {
		ktime_t now = ktime_get();

		stats = nla_nest_start_noflag(d->skb, TCA_STATS_APP);
		if (!stats)
			return -1;

#define PUT_STAT_U32(attr, data) do {				       \
		if (nla_put_u32(d->skb, TCA_CAKE_STATS_ ## attr, data)) \
			goto nla_put_failure;			       \
	} while (0)
#define PUT_STAT_S32(attr, data) do {				       \
		if (nla_put_s32(d->skb, TCA_CAKE_STATS_ ## attr, data)) \
			goto nla_put_failure;			       \
	} while (0)

		PUT_STAT_S32(DEFICIT, flow->deficit);
		PUT_STAT_U32(DROPPING, flow->cvars.dropping);
		PUT_STAT_U32(COBALT_COUNT, flow->cvars.count);
		PUT_STAT_U32(P_DROP, flow->cvars.p_drop);
		if (flow->cvars.p_drop) {
			PUT_STAT_S32(BLUE_TIMER_US,
				     ktime_to_us(
					     ktime_sub(now,
						       flow->cvars.blue_timer)));
		}
		if (flow->cvars.dropping) {
			PUT_STAT_S32(DROP_NEXT_US,
				     ktime_to_us(
					     ktime_sub(now,
						       flow->cvars.drop_next)));
		}

		if (nla_nest_end(d->skb, stats) < 0)
			return -1;
	}

	return 0;

nla_put_failure:
	nla_nest_cancel(d->skb, stats);
	return -1;
}

static void cake_walk(struct Qdisc *sch, struct qdisc_walker *arg)
{
	struct cake_sched_data *q = qdisc_priv(sch);
	unsigned int i, j;

	if (arg->stop)
		return;

	for (i = 0; i < q->tin_cnt; i++) {
		struct cake_tin_data *b = &q->tins[q->tin_order[i]];

		for (j = 0; j < CAKE_QUEUES; j++) {
			if (list_empty(&b->flows[j].flowchain)) {
				arg->count++;
				continue;
			}
			if (!tc_qdisc_stats_dump(sch, i * CAKE_QUEUES + j + 1,
						 arg))
				break;
		}
	}
}

static const struct Qdisc_class_ops cake_class_ops = {
	.leaf		=	cake_leaf,
	.find		=	cake_find,
	.tcf_block	=	cake_tcf_block,
	.bind_tcf	=	cake_bind,
	.unbind_tcf	=	cake_unbind,
	.dump		=	cake_dump_class,
	.dump_stats	=	cake_dump_class_stats,
	.walk		=	cake_walk,
};

static struct Qdisc_ops cake_qdisc_ops __read_mostly = {
	.cl_ops		=	&cake_class_ops,
	.id		=	"cake",
	.priv_size	=	sizeof(struct cake_sched_data),
	.enqueue	=	cake_enqueue,
	.dequeue	=	cake_dequeue,
	.peek		=	qdisc_peek_dequeued,
	.init		=	cake_init,
	.reset		=	cake_reset,
	.destroy	=	cake_destroy,
	.change		=	cake_change,
	.dump		=	cake_dump,
	.dump_stats	=	cake_dump_stats,
	.owner		=	THIS_MODULE,
};
MODULE_ALIAS_NET_SCH("cake");

static int __init cake_module_init(void)
{
	return register_qdisc(&cake_qdisc_ops);
}

static void __exit cake_module_exit(void)
{
	unregister_qdisc(&cake_qdisc_ops);
}

module_init(cake_module_init)
module_exit(cake_module_exit)
MODULE_AUTHOR("Jonathan Morton");
MODULE_LICENSE("Dual BSD/GPL");
MODULE_DESCRIPTION("The CAKE shaper.");<|MERGE_RESOLUTION|>--- conflicted
+++ resolved
@@ -1974,11 +1974,7 @@
 {
 	struct cake_sched_data *q = qdisc_priv(sch);
 	struct cake_tin_data *b = &q->tins[q->cur_tin];
-<<<<<<< HEAD
-	struct cake_host *srchost, *dsthost;
 	enum skb_drop_reason reason;
-=======
->>>>>>> c77cd47c
 	ktime_t now = ktime_get();
 	struct cake_flow *flow;
 	struct list_head *head;
