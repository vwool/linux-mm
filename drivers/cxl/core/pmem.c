// SPDX-License-Identifier: GPL-2.0-only
/* Copyright(c) 2020 Intel Corporation. */
#include <linux/device.h>
#include <linux/slab.h>
#include <linux/idr.h>
#include <cxlmem.h>
#include <cxl.h>
#include "core.h"

/**
 * DOC: cxl pmem
 *
 * The core CXL PMEM infrastructure supports persistent memory
 * provisioning and serves as a bridge to the LIBNVDIMM subsystem. A CXL
 * 'bridge' device is added at the root of a CXL device topology if
 * platform firmware advertises at least one persistent memory capable
 * CXL window. That root-level bridge corresponds to a LIBNVDIMM 'bus'
 * device. Then for each cxl_memdev in the CXL device topology a bridge
 * device is added to host a LIBNVDIMM dimm object. When these bridges
 * are registered native LIBNVDIMM uapis are translated to CXL
 * operations, for example, namespace label access commands.
 */

static DEFINE_IDA(cxl_nvdimm_bridge_ida);

static void cxl_nvdimm_bridge_release(struct device *dev)
{
	struct cxl_nvdimm_bridge *cxl_nvb = to_cxl_nvdimm_bridge(dev);

	ida_free(&cxl_nvdimm_bridge_ida, cxl_nvb->id);
	kfree(cxl_nvb);
}

static const struct attribute_group *cxl_nvdimm_bridge_attribute_groups[] = {
	&cxl_base_attribute_group,
	NULL,
};

const struct device_type cxl_nvdimm_bridge_type = {
	.name = "cxl_nvdimm_bridge",
	.release = cxl_nvdimm_bridge_release,
	.groups = cxl_nvdimm_bridge_attribute_groups,
};

struct cxl_nvdimm_bridge *to_cxl_nvdimm_bridge(struct device *dev)
{
	if (dev_WARN_ONCE(dev, dev->type != &cxl_nvdimm_bridge_type,
			  "not a cxl_nvdimm_bridge device\n"))
		return NULL;
	return container_of(dev, struct cxl_nvdimm_bridge, dev);
}
EXPORT_SYMBOL_NS_GPL(to_cxl_nvdimm_bridge, CXL);

bool is_cxl_nvdimm_bridge(struct device *dev)
{
	return dev->type == &cxl_nvdimm_bridge_type;
}
EXPORT_SYMBOL_NS_GPL(is_cxl_nvdimm_bridge, CXL);

static int match_nvdimm_bridge(struct device *dev, void *data)
{
	return is_cxl_nvdimm_bridge(dev);
}

/**
 * cxl_find_nvdimm_bridge() - find a bridge device relative to a port
 * @port: any descendant port of an nvdimm-bridge associated
 *        root-cxl-port
 */
struct cxl_nvdimm_bridge *cxl_find_nvdimm_bridge(struct cxl_port *port)
{
<<<<<<< HEAD
	struct cxl_root *cxl_root __free(put_cxl_root) =
		find_cxl_root(cxlmd->endpoint);
=======
	struct cxl_root *cxl_root __free(put_cxl_root) = find_cxl_root(port);
>>>>>>> 0c383648
	struct device *dev;

	if (!cxl_root)
		return NULL;

	dev = device_find_child(&cxl_root->port.dev, NULL, match_nvdimm_bridge);

	if (!dev)
		return NULL;

	return to_cxl_nvdimm_bridge(dev);
}
EXPORT_SYMBOL_NS_GPL(cxl_find_nvdimm_bridge, CXL);

static struct lock_class_key cxl_nvdimm_bridge_key;

static struct cxl_nvdimm_bridge *cxl_nvdimm_bridge_alloc(struct cxl_port *port)
{
	struct cxl_nvdimm_bridge *cxl_nvb;
	struct device *dev;
	int rc;

	cxl_nvb = kzalloc(sizeof(*cxl_nvb), GFP_KERNEL);
	if (!cxl_nvb)
		return ERR_PTR(-ENOMEM);

	rc = ida_alloc(&cxl_nvdimm_bridge_ida, GFP_KERNEL);
	if (rc < 0)
		goto err;
	cxl_nvb->id = rc;

	dev = &cxl_nvb->dev;
	cxl_nvb->port = port;
	device_initialize(dev);
	lockdep_set_class(&dev->mutex, &cxl_nvdimm_bridge_key);
	device_set_pm_not_required(dev);
	dev->parent = &port->dev;
	dev->bus = &cxl_bus_type;
	dev->type = &cxl_nvdimm_bridge_type;

	return cxl_nvb;

err:
	kfree(cxl_nvb);
	return ERR_PTR(rc);
}

static void unregister_nvb(void *_cxl_nvb)
{
	struct cxl_nvdimm_bridge *cxl_nvb = _cxl_nvb;

	device_unregister(&cxl_nvb->dev);
}

/**
 * devm_cxl_add_nvdimm_bridge() - add the root of a LIBNVDIMM topology
 * @host: platform firmware root device
 * @port: CXL port at the root of a CXL topology
 *
 * Return: bridge device that can host cxl_nvdimm objects
 */
struct cxl_nvdimm_bridge *devm_cxl_add_nvdimm_bridge(struct device *host,
						     struct cxl_port *port)
{
	struct cxl_nvdimm_bridge *cxl_nvb;
	struct device *dev;
	int rc;

	if (!IS_ENABLED(CONFIG_CXL_PMEM))
		return ERR_PTR(-ENXIO);

	cxl_nvb = cxl_nvdimm_bridge_alloc(port);
	if (IS_ERR(cxl_nvb))
		return cxl_nvb;

	dev = &cxl_nvb->dev;
	rc = dev_set_name(dev, "nvdimm-bridge%d", cxl_nvb->id);
	if (rc)
		goto err;

	rc = device_add(dev);
	if (rc)
		goto err;

	rc = devm_add_action_or_reset(host, unregister_nvb, cxl_nvb);
	if (rc)
		return ERR_PTR(rc);

	return cxl_nvb;

err:
	put_device(dev);
	return ERR_PTR(rc);
}
EXPORT_SYMBOL_NS_GPL(devm_cxl_add_nvdimm_bridge, CXL);

static void cxl_nvdimm_release(struct device *dev)
{
	struct cxl_nvdimm *cxl_nvd = to_cxl_nvdimm(dev);

	kfree(cxl_nvd);
}

static const struct attribute_group *cxl_nvdimm_attribute_groups[] = {
	&cxl_base_attribute_group,
	NULL,
};

const struct device_type cxl_nvdimm_type = {
	.name = "cxl_nvdimm",
	.release = cxl_nvdimm_release,
	.groups = cxl_nvdimm_attribute_groups,
};

bool is_cxl_nvdimm(struct device *dev)
{
	return dev->type == &cxl_nvdimm_type;
}
EXPORT_SYMBOL_NS_GPL(is_cxl_nvdimm, CXL);

struct cxl_nvdimm *to_cxl_nvdimm(struct device *dev)
{
	if (dev_WARN_ONCE(dev, !is_cxl_nvdimm(dev),
			  "not a cxl_nvdimm device\n"))
		return NULL;
	return container_of(dev, struct cxl_nvdimm, dev);
}
EXPORT_SYMBOL_NS_GPL(to_cxl_nvdimm, CXL);

static struct lock_class_key cxl_nvdimm_key;

static struct cxl_nvdimm *cxl_nvdimm_alloc(struct cxl_nvdimm_bridge *cxl_nvb,
					   struct cxl_memdev *cxlmd)
{
	struct cxl_nvdimm *cxl_nvd;
	struct device *dev;

	cxl_nvd = kzalloc(sizeof(*cxl_nvd), GFP_KERNEL);
	if (!cxl_nvd)
		return ERR_PTR(-ENOMEM);

	dev = &cxl_nvd->dev;
	cxl_nvd->cxlmd = cxlmd;
	cxlmd->cxl_nvd = cxl_nvd;
	device_initialize(dev);
	lockdep_set_class(&dev->mutex, &cxl_nvdimm_key);
	device_set_pm_not_required(dev);
	dev->parent = &cxlmd->dev;
	dev->bus = &cxl_bus_type;
	dev->type = &cxl_nvdimm_type;
	/*
	 * A "%llx" string is 17-bytes vs dimm_id that is max
	 * NVDIMM_KEY_DESC_LEN
	 */
	BUILD_BUG_ON(sizeof(cxl_nvd->dev_id) < 17 ||
		     sizeof(cxl_nvd->dev_id) > NVDIMM_KEY_DESC_LEN);
	sprintf(cxl_nvd->dev_id, "%llx", cxlmd->cxlds->serial);

	return cxl_nvd;
}

static void cxlmd_release_nvdimm(void *_cxlmd)
{
	struct cxl_memdev *cxlmd = _cxlmd;
	struct cxl_nvdimm *cxl_nvd = cxlmd->cxl_nvd;
	struct cxl_nvdimm_bridge *cxl_nvb = cxlmd->cxl_nvb;

	cxl_nvd->cxlmd = NULL;
	cxlmd->cxl_nvd = NULL;
	cxlmd->cxl_nvb = NULL;
	device_unregister(&cxl_nvd->dev);
	put_device(&cxl_nvb->dev);
}

/**
 * devm_cxl_add_nvdimm() - add a bridge between a cxl_memdev and an nvdimm
 * @parent_port: parent port for the (to be added) @cxlmd endpoint port
 * @cxlmd: cxl_memdev instance that will perform LIBNVDIMM operations
 *
 * Return: 0 on success negative error code on failure.
 */
int devm_cxl_add_nvdimm(struct cxl_port *parent_port,
			struct cxl_memdev *cxlmd)
{
	struct cxl_nvdimm_bridge *cxl_nvb;
	struct cxl_nvdimm *cxl_nvd;
	struct device *dev;
	int rc;

	cxl_nvb = cxl_find_nvdimm_bridge(parent_port);
	if (!cxl_nvb)
		return -ENODEV;

	cxl_nvd = cxl_nvdimm_alloc(cxl_nvb, cxlmd);
	if (IS_ERR(cxl_nvd)) {
		rc = PTR_ERR(cxl_nvd);
		goto err_alloc;
	}
	cxlmd->cxl_nvb = cxl_nvb;

	dev = &cxl_nvd->dev;
	rc = dev_set_name(dev, "pmem%d", cxlmd->id);
	if (rc)
		goto err;

	rc = device_add(dev);
	if (rc)
		goto err;

	dev_dbg(&cxlmd->dev, "register %s\n", dev_name(dev));

	/* @cxlmd carries a reference on @cxl_nvb until cxlmd_release_nvdimm */
	return devm_add_action_or_reset(&cxlmd->dev, cxlmd_release_nvdimm, cxlmd);

err:
	put_device(dev);
err_alloc:
	cxlmd->cxl_nvb = NULL;
	cxlmd->cxl_nvd = NULL;
	put_device(&cxl_nvb->dev);

	return rc;
}
EXPORT_SYMBOL_NS_GPL(devm_cxl_add_nvdimm, CXL);<|MERGE_RESOLUTION|>--- conflicted
+++ resolved
@@ -69,12 +69,7 @@
  */
 struct cxl_nvdimm_bridge *cxl_find_nvdimm_bridge(struct cxl_port *port)
 {
-<<<<<<< HEAD
-	struct cxl_root *cxl_root __free(put_cxl_root) =
-		find_cxl_root(cxlmd->endpoint);
-=======
 	struct cxl_root *cxl_root __free(put_cxl_root) = find_cxl_root(port);
->>>>>>> 0c383648
 	struct device *dev;
 
 	if (!cxl_root)
