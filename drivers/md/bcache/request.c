--- conflicted
+++ resolved
@@ -649,16 +649,8 @@
 		 */
 		if (unlikely(s->iop.writeback &&
 			     bio->bi_opf & REQ_PREFLUSH)) {
-<<<<<<< HEAD
-			char buf[BDEVNAME_SIZE];
-
-			bio_devname(bio, buf);
-			pr_err("Can't flush %s: returned bi_status %i",
-				buf, bio->bi_status);
-=======
 			pr_err("Can't flush %s: returned bi_status %i",
 				dc->backing_dev_name, bio->bi_status);
->>>>>>> 4b64487f
 		} else {
 			/* set to orig_bio->bi_status in bio_complete() */
 			s->iop.status = bio->bi_status;
