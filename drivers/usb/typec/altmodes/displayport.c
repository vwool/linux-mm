--- conflicted
+++ resolved
@@ -394,12 +394,7 @@
 	case CMDT_RSP_NAK:
 		switch (cmd) {
 		case DP_CMD_STATUS_UPDATE:
-<<<<<<< HEAD
-			if (typec_altmode_exit(alt))
-				dev_err(&dp->alt->dev, "Exit Mode Failed!\n");
-=======
 			dp->state = DP_STATE_EXIT;
->>>>>>> 1aee3a44
 			break;
 		case DP_CMD_CONFIGURE:
 			dp->data.conf = 0;
