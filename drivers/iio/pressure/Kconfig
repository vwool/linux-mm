--- conflicted
+++ resolved
@@ -256,10 +256,7 @@
 config SDP500
 	tristate "Sensirion SDP500 differential pressure sensor I2C driver"
 	depends on I2C
-<<<<<<< HEAD
-=======
 	select CRC8
->>>>>>> 8ee0f23e
 	help
 	  Say Y here to build support for Sensirion SDP500 differential pressure
 	  sensor I2C driver.
