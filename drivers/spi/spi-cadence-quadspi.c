--- conflicted
+++ resolved
@@ -103,11 +103,8 @@
 	bool			apb_ahb_hazard;
 
 	bool			is_jh7110; /* Flag for StarFive JH7110 SoC */
-<<<<<<< HEAD
-=======
 
 	const struct cqspi_driver_platdata *ddata;
->>>>>>> 0c383648
 };
 
 struct cqspi_driver_platdata {
@@ -124,9 +121,6 @@
 #define CQSPI_TIMEOUT_MS			500
 #define CQSPI_READ_TIMEOUT_MS			10
 #define CQSPI_BUSYWAIT_TIMEOUT_US		500
-
-/* Runtime_pm autosuspend delay */
-#define CQSPI_AUTOSUSPEND_TIMEOUT		2000
 
 /* Runtime_pm autosuspend delay */
 #define CQSPI_AUTOSUSPEND_TIMEOUT		2000
@@ -1775,10 +1769,7 @@
 	cqspi->pdev = pdev;
 	cqspi->host = host;
 	cqspi->is_jh7110 = false;
-<<<<<<< HEAD
-=======
 	cqspi->ddata = ddata = of_device_get_match_data(dev);
->>>>>>> 0c383648
 	platform_set_drvdata(pdev, cqspi);
 
 	/* Obtain configuration from OF. */
@@ -2005,7 +1996,6 @@
 	cqspi->sclk = 0;
 	return 0;
 }
-<<<<<<< HEAD
 
 static int cqspi_suspend(struct device *dev)
 {
@@ -2021,23 +2011,6 @@
 	return spi_controller_resume(cqspi->host);
 }
 
-=======
-
-static int cqspi_suspend(struct device *dev)
-{
-	struct cqspi_st *cqspi = dev_get_drvdata(dev);
-
-	return spi_controller_suspend(cqspi->host);
-}
-
-static int cqspi_resume(struct device *dev)
-{
-	struct cqspi_st *cqspi = dev_get_drvdata(dev);
-
-	return spi_controller_resume(cqspi->host);
-}
-
->>>>>>> 0c383648
 static const struct dev_pm_ops cqspi_dev_pm_ops = {
 	RUNTIME_PM_OPS(cqspi_runtime_suspend, cqspi_runtime_resume, NULL)
 	SYSTEM_SLEEP_PM_OPS(cqspi_suspend, cqspi_resume)
