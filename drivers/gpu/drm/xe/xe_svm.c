// SPDX-License-Identifier: MIT
/*
 * Copyright © 2024 Intel Corporation
 */

#include "xe_bo.h"
#include "xe_gt_stats.h"
#include "xe_gt_tlb_invalidation.h"
#include "xe_migrate.h"
#include "xe_module.h"
#include "xe_pt.h"
#include "xe_svm.h"
#include "xe_ttm_vram_mgr.h"
#include "xe_vm.h"
#include "xe_vm_types.h"

static bool xe_svm_range_in_vram(struct xe_svm_range *range)
{
	/*
	 * Advisory only check whether the range is currently backed by VRAM
	 * memory.
	 */

	struct drm_gpusvm_range_flags flags = {
		/* Pairs with WRITE_ONCE in drm_gpusvm.c */
		.__flags = READ_ONCE(range->base.flags.__flags),
	};

	return flags.has_devmem_pages;
}

static bool xe_svm_range_has_vram_binding(struct xe_svm_range *range)
{
	/* Not reliable without notifier lock */
	return xe_svm_range_in_vram(range) && range->tile_present;
}

static struct xe_vm *gpusvm_to_vm(struct drm_gpusvm *gpusvm)
{
	return container_of(gpusvm, struct xe_vm, svm.gpusvm);
}

static struct xe_vm *range_to_vm(struct drm_gpusvm_range *r)
{
	return gpusvm_to_vm(r->gpusvm);
}

static unsigned long xe_svm_range_start(struct xe_svm_range *range)
{
	return drm_gpusvm_range_start(&range->base);
}

static unsigned long xe_svm_range_end(struct xe_svm_range *range)
{
	return drm_gpusvm_range_end(&range->base);
}

static unsigned long xe_svm_range_size(struct xe_svm_range *range)
{
	return drm_gpusvm_range_size(&range->base);
}

#define range_debug(r__, operaton__)					\
	vm_dbg(&range_to_vm(&(r__)->base)->xe->drm,			\
	       "%s: asid=%u, gpusvm=%p, vram=%d,%d, seqno=%lu, " \
	       "start=0x%014lx, end=0x%014lx, size=%lu",		\
	       (operaton__), range_to_vm(&(r__)->base)->usm.asid,	\
	       (r__)->base.gpusvm,					\
	       xe_svm_range_in_vram((r__)) ? 1 : 0,			\
	       xe_svm_range_has_vram_binding((r__)) ? 1 : 0,		\
	       (r__)->base.notifier_seq,				\
	       xe_svm_range_start((r__)), xe_svm_range_end((r__)),	\
	       xe_svm_range_size((r__)))

void xe_svm_range_debug(struct xe_svm_range *range, const char *operation)
{
	range_debug(range, operation);
}

static void *xe_svm_devm_owner(struct xe_device *xe)
{
	return xe;
}

static struct drm_gpusvm_range *
xe_svm_range_alloc(struct drm_gpusvm *gpusvm)
{
	struct xe_svm_range *range;

	range = kzalloc(sizeof(*range), GFP_KERNEL);
	if (!range)
		return NULL;

	INIT_LIST_HEAD(&range->garbage_collector_link);
	xe_vm_get(gpusvm_to_vm(gpusvm));

	return &range->base;
}

static void xe_svm_range_free(struct drm_gpusvm_range *range)
{
	xe_vm_put(range_to_vm(range));
	kfree(range);
}

static struct xe_svm_range *to_xe_range(struct drm_gpusvm_range *r)
{
	return container_of(r, struct xe_svm_range, base);
}

static void
xe_svm_garbage_collector_add_range(struct xe_vm *vm, struct xe_svm_range *range,
				   const struct mmu_notifier_range *mmu_range)
{
	struct xe_device *xe = vm->xe;

	range_debug(range, "GARBAGE COLLECTOR ADD");

	drm_gpusvm_range_set_unmapped(&range->base, mmu_range);

	spin_lock(&vm->svm.garbage_collector.lock);
	if (list_empty(&range->garbage_collector_link))
		list_add_tail(&range->garbage_collector_link,
			      &vm->svm.garbage_collector.range_list);
	spin_unlock(&vm->svm.garbage_collector.lock);

	queue_work(xe_device_get_root_tile(xe)->primary_gt->usm.pf_wq,
		   &vm->svm.garbage_collector.work);
}

static u8
xe_svm_range_notifier_event_begin(struct xe_vm *vm, struct drm_gpusvm_range *r,
				  const struct mmu_notifier_range *mmu_range,
				  u64 *adj_start, u64 *adj_end)
{
	struct xe_svm_range *range = to_xe_range(r);
	struct xe_device *xe = vm->xe;
	struct xe_tile *tile;
	u8 tile_mask = 0;
	u8 id;

	xe_svm_assert_in_notifier(vm);

	range_debug(range, "NOTIFIER");

	/* Skip if already unmapped or if no binding exist */
	if (range->base.flags.unmapped || !range->tile_present)
		return 0;

	range_debug(range, "NOTIFIER - EXECUTE");

	/* Adjust invalidation to range boundaries */
	*adj_start = min(xe_svm_range_start(range), mmu_range->start);
	*adj_end = max(xe_svm_range_end(range), mmu_range->end);

	/*
	 * XXX: Ideally would zap PTEs in one shot in xe_svm_invalidate but the
	 * invalidation code can't correctly cope with sparse ranges or
	 * invalidations spanning multiple ranges.
	 */
	for_each_tile(tile, xe, id)
		if (xe_pt_zap_ptes_range(tile, vm, range)) {
			tile_mask |= BIT(id);
			range->tile_invalidated |= BIT(id);
		}

	return tile_mask;
}

static void
xe_svm_range_notifier_event_end(struct xe_vm *vm, struct drm_gpusvm_range *r,
				const struct mmu_notifier_range *mmu_range)
{
	struct drm_gpusvm_ctx ctx = { .in_notifier = true, };

	xe_svm_assert_in_notifier(vm);

	drm_gpusvm_range_unmap_pages(&vm->svm.gpusvm, r, &ctx);
	if (!xe_vm_is_closed(vm) && mmu_range->event == MMU_NOTIFY_UNMAP)
		xe_svm_garbage_collector_add_range(vm, to_xe_range(r),
						   mmu_range);
}

static void xe_svm_invalidate(struct drm_gpusvm *gpusvm,
			      struct drm_gpusvm_notifier *notifier,
			      const struct mmu_notifier_range *mmu_range)
{
	struct xe_vm *vm = gpusvm_to_vm(gpusvm);
	struct xe_device *xe = vm->xe;
	struct xe_tile *tile;
	struct drm_gpusvm_range *r, *first;
	struct xe_gt_tlb_invalidation_fence
		fence[XE_MAX_TILES_PER_DEVICE * XE_MAX_GT_PER_TILE];
	u64 adj_start = mmu_range->start, adj_end = mmu_range->end;
	u8 tile_mask = 0;
	u8 id;
	u32 fence_id = 0;
	long err;

	xe_svm_assert_in_notifier(vm);

	vm_dbg(&gpusvm_to_vm(gpusvm)->xe->drm,
	       "INVALIDATE: asid=%u, gpusvm=%p, seqno=%lu, start=0x%016lx, end=0x%016lx, event=%d",
	       vm->usm.asid, gpusvm, notifier->notifier.invalidate_seq,
	       mmu_range->start, mmu_range->end, mmu_range->event);

	/* Adjust invalidation to notifier boundaries */
	adj_start = max(drm_gpusvm_notifier_start(notifier), adj_start);
	adj_end = min(drm_gpusvm_notifier_end(notifier), adj_end);

	first = drm_gpusvm_range_find(notifier, adj_start, adj_end);
	if (!first)
		return;

	/*
	 * PTs may be getting destroyed so not safe to touch these but PT should
	 * be invalidated at this point in time. Regardless we still need to
	 * ensure any dma mappings are unmapped in the here.
	 */
	if (xe_vm_is_closed(vm))
		goto range_notifier_event_end;

	/*
	 * XXX: Less than ideal to always wait on VM's resv slots if an
	 * invalidation is not required. Could walk range list twice to figure
	 * out if an invalidations is need, but also not ideal.
	 */
	err = dma_resv_wait_timeout(xe_vm_resv(vm),
				    DMA_RESV_USAGE_BOOKKEEP,
				    false, MAX_SCHEDULE_TIMEOUT);
	XE_WARN_ON(err <= 0);

	r = first;
	drm_gpusvm_for_each_range(r, notifier, adj_start, adj_end)
		tile_mask |= xe_svm_range_notifier_event_begin(vm, r, mmu_range,
							       &adj_start,
							       &adj_end);
	if (!tile_mask)
		goto range_notifier_event_end;

	xe_device_wmb(xe);

	for_each_tile(tile, xe, id) {
		if (tile_mask & BIT(id)) {
			int err;

			xe_gt_tlb_invalidation_fence_init(tile->primary_gt,
							  &fence[fence_id], true);

			err = xe_gt_tlb_invalidation_range(tile->primary_gt,
							   &fence[fence_id],
							   adj_start,
							   adj_end,
							   vm->usm.asid);
			if (WARN_ON_ONCE(err < 0))
				goto wait;
			++fence_id;

			if (!tile->media_gt)
				continue;

			xe_gt_tlb_invalidation_fence_init(tile->media_gt,
							  &fence[fence_id], true);

			err = xe_gt_tlb_invalidation_range(tile->media_gt,
							   &fence[fence_id],
							   adj_start,
							   adj_end,
							   vm->usm.asid);
			if (WARN_ON_ONCE(err < 0))
				goto wait;
			++fence_id;
		}
	}

wait:
	for (id = 0; id < fence_id; ++id)
		xe_gt_tlb_invalidation_fence_wait(&fence[id]);

range_notifier_event_end:
	r = first;
	drm_gpusvm_for_each_range(r, notifier, adj_start, adj_end)
		xe_svm_range_notifier_event_end(vm, r, mmu_range);
}

static int __xe_svm_garbage_collector(struct xe_vm *vm,
				      struct xe_svm_range *range)
{
	struct dma_fence *fence;

	range_debug(range, "GARBAGE COLLECTOR");

	xe_vm_lock(vm, false);
	fence = xe_vm_range_unbind(vm, range);
	xe_vm_unlock(vm);
	if (IS_ERR(fence))
		return PTR_ERR(fence);
	dma_fence_put(fence);

	drm_gpusvm_range_remove(&vm->svm.gpusvm, &range->base);

	return 0;
}

static int xe_svm_garbage_collector(struct xe_vm *vm)
{
	struct xe_svm_range *range;
	int err;

	lockdep_assert_held_write(&vm->lock);

	if (xe_vm_is_closed_or_banned(vm))
		return -ENOENT;

	spin_lock(&vm->svm.garbage_collector.lock);
	for (;;) {
		range = list_first_entry_or_null(&vm->svm.garbage_collector.range_list,
						 typeof(*range),
						 garbage_collector_link);
		if (!range)
			break;

		list_del(&range->garbage_collector_link);
		spin_unlock(&vm->svm.garbage_collector.lock);

		err = __xe_svm_garbage_collector(vm, range);
		if (err) {
			drm_warn(&vm->xe->drm,
				 "Garbage collection failed: %pe\n",
				 ERR_PTR(err));
			xe_vm_kill(vm, true);
			return err;
		}

		spin_lock(&vm->svm.garbage_collector.lock);
	}
	spin_unlock(&vm->svm.garbage_collector.lock);

	return 0;
}

static void xe_svm_garbage_collector_work_func(struct work_struct *w)
{
	struct xe_vm *vm = container_of(w, struct xe_vm,
					svm.garbage_collector.work);

	down_write(&vm->lock);
	xe_svm_garbage_collector(vm);
	up_write(&vm->lock);
}

#if IS_ENABLED(CONFIG_DRM_XE_DEVMEM_MIRROR)

static struct xe_vram_region *page_to_vr(struct page *page)
{
	return container_of(page_pgmap(page), struct xe_vram_region, pagemap);
}

static struct xe_tile *vr_to_tile(struct xe_vram_region *vr)
{
	return container_of(vr, struct xe_tile, mem.vram);
}

static u64 xe_vram_region_page_to_dpa(struct xe_vram_region *vr,
				      struct page *page)
{
	u64 dpa;
	struct xe_tile *tile = vr_to_tile(vr);
	u64 pfn = page_to_pfn(page);
	u64 offset;

	xe_tile_assert(tile, is_device_private_page(page));
	xe_tile_assert(tile, (pfn << PAGE_SHIFT) >= vr->hpa_base);

	offset = (pfn << PAGE_SHIFT) - vr->hpa_base;
	dpa = vr->dpa_base + offset;

	return dpa;
}

enum xe_svm_copy_dir {
	XE_SVM_COPY_TO_VRAM,
	XE_SVM_COPY_TO_SRAM,
};

static int xe_svm_copy(struct page **pages, dma_addr_t *dma_addr,
		       unsigned long npages, const enum xe_svm_copy_dir dir)
{
	struct xe_vram_region *vr = NULL;
	struct xe_tile *tile;
	struct dma_fence *fence = NULL;
	unsigned long i;
#define XE_VRAM_ADDR_INVALID	~0x0ull
	u64 vram_addr = XE_VRAM_ADDR_INVALID;
	int err = 0, pos = 0;
	bool sram = dir == XE_SVM_COPY_TO_SRAM;

	/*
	 * This flow is complex: it locates physically contiguous device pages,
	 * derives the starting physical address, and performs a single GPU copy
	 * to for every 8M chunk in a DMA address array. Both device pages and
	 * DMA addresses may be sparsely populated. If either is NULL, a copy is
	 * triggered based on the current search state. The last GPU copy is
	 * waited on to ensure all copies are complete.
	 */

	for (i = 0; i < npages; ++i) {
		struct page *spage = pages[i];
		struct dma_fence *__fence;
		u64 __vram_addr;
		bool match = false, chunk, last;

#define XE_MIGRATE_CHUNK_SIZE	SZ_8M
		chunk = (i - pos) == (XE_MIGRATE_CHUNK_SIZE / PAGE_SIZE);
		last = (i + 1) == npages;

		/* No CPU page and no device pages queue'd to copy */
		if (!dma_addr[i] && vram_addr == XE_VRAM_ADDR_INVALID)
			continue;

		if (!vr && spage) {
			vr = page_to_vr(spage);
			tile = vr_to_tile(vr);
		}
		XE_WARN_ON(spage && page_to_vr(spage) != vr);

		/*
		 * CPU page and device page valid, capture physical address on
		 * first device page, check if physical contiguous on subsequent
		 * device pages.
		 */
		if (dma_addr[i] && spage) {
			__vram_addr = xe_vram_region_page_to_dpa(vr, spage);
			if (vram_addr == XE_VRAM_ADDR_INVALID) {
				vram_addr = __vram_addr;
				pos = i;
			}

			match = vram_addr + PAGE_SIZE * (i - pos) == __vram_addr;
		}

		/*
		 * Mismatched physical address, 8M copy chunk, or last page -
		 * trigger a copy.
		 */
		if (!match || chunk || last) {
			/*
			 * Extra page for first copy if last page and matching
			 * physical address.
			 */
			int incr = (match && last) ? 1 : 0;

			if (vram_addr != XE_VRAM_ADDR_INVALID) {
				if (sram) {
					vm_dbg(&tile->xe->drm,
					       "COPY TO SRAM - 0x%016llx -> 0x%016llx, NPAGES=%ld",
					       vram_addr, (u64)dma_addr[pos], i - pos + incr);
					__fence = xe_migrate_from_vram(tile->migrate,
								       i - pos + incr,
								       vram_addr,
								       dma_addr + pos);
				} else {
					vm_dbg(&tile->xe->drm,
					       "COPY TO VRAM - 0x%016llx -> 0x%016llx, NPAGES=%ld",
					       (u64)dma_addr[pos], vram_addr, i - pos + incr);
					__fence = xe_migrate_to_vram(tile->migrate,
								     i - pos + incr,
								     dma_addr + pos,
								     vram_addr);
				}
				if (IS_ERR(__fence)) {
					err = PTR_ERR(__fence);
					goto err_out;
				}

				dma_fence_put(fence);
				fence = __fence;
			}

			/* Setup physical address of next device page */
			if (dma_addr[i] && spage) {
				vram_addr = __vram_addr;
				pos = i;
			} else {
				vram_addr = XE_VRAM_ADDR_INVALID;
			}

			/* Extra mismatched device page, copy it */
			if (!match && last && vram_addr != XE_VRAM_ADDR_INVALID) {
				if (sram) {
					vm_dbg(&tile->xe->drm,
					       "COPY TO SRAM - 0x%016llx -> 0x%016llx, NPAGES=%d",
					       vram_addr, (u64)dma_addr[pos], 1);
					__fence = xe_migrate_from_vram(tile->migrate, 1,
								       vram_addr,
								       dma_addr + pos);
				} else {
					vm_dbg(&tile->xe->drm,
					       "COPY TO VRAM - 0x%016llx -> 0x%016llx, NPAGES=%d",
					       (u64)dma_addr[pos], vram_addr, 1);
					__fence = xe_migrate_to_vram(tile->migrate, 1,
								     dma_addr + pos,
								     vram_addr);
				}
				if (IS_ERR(__fence)) {
					err = PTR_ERR(__fence);
					goto err_out;
				}

				dma_fence_put(fence);
				fence = __fence;
			}
		}
	}

err_out:
	/* Wait for all copies to complete */
	if (fence) {
		dma_fence_wait(fence, false);
		dma_fence_put(fence);
	}

	return err;
#undef XE_MIGRATE_CHUNK_SIZE
#undef XE_VRAM_ADDR_INVALID
}

static int xe_svm_copy_to_devmem(struct page **pages, dma_addr_t *dma_addr,
				 unsigned long npages)
{
	return xe_svm_copy(pages, dma_addr, npages, XE_SVM_COPY_TO_VRAM);
}

static int xe_svm_copy_to_ram(struct page **pages, dma_addr_t *dma_addr,
			      unsigned long npages)
{
	return xe_svm_copy(pages, dma_addr, npages, XE_SVM_COPY_TO_SRAM);
}

static struct xe_bo *to_xe_bo(struct drm_gpusvm_devmem *devmem_allocation)
{
	return container_of(devmem_allocation, struct xe_bo, devmem_allocation);
}

static void xe_svm_devmem_release(struct drm_gpusvm_devmem *devmem_allocation)
{
	struct xe_bo *bo = to_xe_bo(devmem_allocation);

	xe_bo_put_async(bo);
}

static u64 block_offset_to_pfn(struct xe_vram_region *vr, u64 offset)
{
	return PHYS_PFN(offset + vr->hpa_base);
}

static struct drm_buddy *tile_to_buddy(struct xe_tile *tile)
{
	return &tile->mem.vram.ttm.mm;
}

static int xe_svm_populate_devmem_pfn(struct drm_gpusvm_devmem *devmem_allocation,
				      unsigned long npages, unsigned long *pfn)
{
	struct xe_bo *bo = to_xe_bo(devmem_allocation);
	struct ttm_resource *res = bo->ttm.resource;
	struct list_head *blocks = &to_xe_ttm_vram_mgr_resource(res)->blocks;
	struct drm_buddy_block *block;
	int j = 0;

	list_for_each_entry(block, blocks, link) {
		struct xe_vram_region *vr = block->private;
		struct xe_tile *tile = vr_to_tile(vr);
		struct drm_buddy *buddy = tile_to_buddy(tile);
		u64 block_pfn = block_offset_to_pfn(vr, drm_buddy_block_offset(block));
		int i;

		for (i = 0; i < drm_buddy_block_size(buddy, block) >> PAGE_SHIFT; ++i)
			pfn[j++] = block_pfn + i;
	}

	return 0;
}

static const struct drm_gpusvm_devmem_ops gpusvm_devmem_ops = {
	.devmem_release = xe_svm_devmem_release,
	.populate_devmem_pfn = xe_svm_populate_devmem_pfn,
	.copy_to_devmem = xe_svm_copy_to_devmem,
	.copy_to_ram = xe_svm_copy_to_ram,
};

#endif

static const struct drm_gpusvm_ops gpusvm_ops = {
	.range_alloc = xe_svm_range_alloc,
	.range_free = xe_svm_range_free,
	.invalidate = xe_svm_invalidate,
};

static const unsigned long fault_chunk_sizes[] = {
	SZ_2M,
	SZ_64K,
	SZ_4K,
};

/**
 * xe_svm_init() - SVM initialize
 * @vm: The VM.
 *
 * Initialize SVM state which is embedded within the VM.
 *
 * Return: 0 on success, negative error code on error.
 */
int xe_svm_init(struct xe_vm *vm)
{
	int err;

	spin_lock_init(&vm->svm.garbage_collector.lock);
	INIT_LIST_HEAD(&vm->svm.garbage_collector.range_list);
	INIT_WORK(&vm->svm.garbage_collector.work,
		  xe_svm_garbage_collector_work_func);

	err = drm_gpusvm_init(&vm->svm.gpusvm, "Xe SVM", &vm->xe->drm,
			      current->mm, xe_svm_devm_owner(vm->xe), 0,
			      vm->size, xe_modparam.svm_notifier_size * SZ_1M,
			      &gpusvm_ops, fault_chunk_sizes,
			      ARRAY_SIZE(fault_chunk_sizes));
	if (err)
		return err;

	drm_gpusvm_driver_set_lock(&vm->svm.gpusvm, &vm->lock);

	return 0;
}

/**
 * xe_svm_close() - SVM close
 * @vm: The VM.
 *
 * Close SVM state (i.e., stop and flush all SVM actions).
 */
void xe_svm_close(struct xe_vm *vm)
{
	xe_assert(vm->xe, xe_vm_is_closed(vm));
	flush_work(&vm->svm.garbage_collector.work);
}

/**
 * xe_svm_fini() - SVM finalize
 * @vm: The VM.
 *
 * Finalize SVM state which is embedded within the VM.
 */
void xe_svm_fini(struct xe_vm *vm)
{
	xe_assert(vm->xe, xe_vm_is_closed(vm));

	drm_gpusvm_fini(&vm->svm.gpusvm);
}

static bool xe_svm_range_is_valid(struct xe_svm_range *range,
				  struct xe_tile *tile,
				  bool devmem_only)
{
	/*
	 * Advisory only check whether the range currently has a valid mapping,
	 * READ_ONCE pairs with WRITE_ONCE in xe_pt.c
	 */
	return ((READ_ONCE(range->tile_present) &
		 ~READ_ONCE(range->tile_invalidated)) & BIT(tile->id)) &&
		(!devmem_only || xe_svm_range_in_vram(range));
}

#if IS_ENABLED(CONFIG_DRM_XE_DEVMEM_MIRROR)
static struct xe_vram_region *tile_to_vr(struct xe_tile *tile)
{
	return &tile->mem.vram;
}

static int xe_svm_alloc_vram(struct xe_vm *vm, struct xe_tile *tile,
			     struct xe_svm_range *range,
			     const struct drm_gpusvm_ctx *ctx)
{
	struct mm_struct *mm = vm->svm.gpusvm.mm;
	struct xe_vram_region *vr = tile_to_vr(tile);
	struct drm_buddy_block *block;
	struct list_head *blocks;
	struct xe_bo *bo;
	ktime_t end = 0;
	int err;

	range_debug(range, "ALLOCATE VRAM");

	if (!mmget_not_zero(mm))
		return -EFAULT;
	mmap_read_lock(mm);

retry:
	bo = xe_bo_create_locked(tile_to_xe(tile), NULL, NULL,
				 xe_svm_range_size(range),
				 ttm_bo_type_device,
				 XE_BO_FLAG_VRAM_IF_DGFX(tile) |
				 XE_BO_FLAG_CPU_ADDR_MIRROR);
	if (IS_ERR(bo)) {
		err = PTR_ERR(bo);
		if (xe_vm_validate_should_retry(NULL, err, &end))
			goto retry;
		goto unlock;
	}

	drm_gpusvm_devmem_init(&bo->devmem_allocation,
			       vm->xe->drm.dev, mm,
			       &gpusvm_devmem_ops,
			       &tile->mem.vram.dpagemap,
			       xe_svm_range_size(range));

	blocks = &to_xe_ttm_vram_mgr_resource(bo->ttm.resource)->blocks;
	list_for_each_entry(block, blocks, link)
		block->private = vr;

	xe_bo_get(bo);
	err = drm_gpusvm_migrate_to_devmem(&vm->svm.gpusvm, &range->base,
					   &bo->devmem_allocation, ctx);
	if (err)
		xe_svm_devmem_release(&bo->devmem_allocation);

	xe_bo_unlock(bo);
	xe_bo_put(bo);

unlock:
	mmap_read_unlock(mm);
	mmput(mm);

	return err;
}
#else
static int xe_svm_alloc_vram(struct xe_vm *vm, struct xe_tile *tile,
			     struct xe_svm_range *range,
			     const struct drm_gpusvm_ctx *ctx)
{
	return -EOPNOTSUPP;
}
#endif

static bool supports_4K_migration(struct xe_device *xe)
{
	if (xe->info.vram_flags & XE_VRAM_FLAGS_NEED64K)
		return false;

	return true;
}

static bool xe_svm_range_needs_migrate_to_vram(struct xe_svm_range *range,
					       struct xe_vma *vma)
{
	struct xe_vm *vm = range_to_vm(&range->base);
	u64 range_size = xe_svm_range_size(range);

	if (!range->base.flags.migrate_devmem)
		return false;

	if (xe_svm_range_in_vram(range)) {
		drm_dbg(&vm->xe->drm, "Range is already in VRAM\n");
		return false;
	}

	if (range_size <= SZ_64K && !supports_4K_migration(vm->xe)) {
		drm_dbg(&vm->xe->drm, "Platform doesn't support SZ_4K range migration\n");
		return false;
	}

	return true;
}

/**
 * xe_svm_handle_pagefault() - SVM handle page fault
 * @vm: The VM.
 * @vma: The CPU address mirror VMA.
 * @gt: The gt upon the fault occurred.
 * @fault_addr: The GPU fault address.
 * @atomic: The fault atomic access bit.
 *
 * Create GPU bindings for a SVM page fault. Optionally migrate to device
 * memory.
 *
 * Return: 0 on success, negative error code on error.
 */
int xe_svm_handle_pagefault(struct xe_vm *vm, struct xe_vma *vma,
			    struct xe_gt *gt, u64 fault_addr,
			    bool atomic)
{
	struct drm_gpusvm_ctx ctx = {
		.read_only = xe_vma_read_only(vma),
		.devmem_possible = IS_DGFX(vm->xe) &&
			IS_ENABLED(CONFIG_DRM_XE_DEVMEM_MIRROR),
		.check_pages_threshold = IS_DGFX(vm->xe) &&
			IS_ENABLED(CONFIG_DRM_XE_DEVMEM_MIRROR) ? SZ_64K : 0,
		.devmem_only = atomic && IS_DGFX(vm->xe) &&
			IS_ENABLED(CONFIG_DRM_XE_DEVMEM_MIRROR),
		.timeslice_ms = atomic && IS_DGFX(vm->xe) &&
			IS_ENABLED(CONFIG_DRM_XE_DEVMEM_MIRROR) ? 5 : 0,
	};
	struct xe_svm_range *range;
	struct drm_gpusvm_range *r;
	struct drm_exec exec;
	struct dma_fence *fence;
<<<<<<< HEAD
	int migrate_try_count = ctx.devmem_only ? 3 : 1;
=======
	struct xe_tile *tile = gt_to_tile(gt);
>>>>>>> f8bb3ed3
	ktime_t end = 0;
	int err;

	lockdep_assert_held_write(&vm->lock);
	xe_assert(vm->xe, xe_vma_is_cpu_addr_mirror(vma));

	xe_gt_stats_incr(gt, XE_GT_STATS_ID_SVM_PAGEFAULT_COUNT, 1);

retry:
	/* Always process UNMAPs first so view SVM ranges is current */
	err = xe_svm_garbage_collector(vm);
	if (err)
		return err;

	r = drm_gpusvm_range_find_or_insert(&vm->svm.gpusvm, fault_addr,
					    xe_vma_start(vma), xe_vma_end(vma),
					    &ctx);
	if (IS_ERR(r))
		return PTR_ERR(r);

	if (ctx.devmem_only && !r->flags.migrate_devmem)
		return -EACCES;

	range = to_xe_range(r);
	if (xe_svm_range_is_valid(range, tile, ctx.devmem_only))
		return 0;

	range_debug(range, "PAGE FAULT");

	if (--migrate_try_count >= 0 &&
	    xe_svm_range_needs_migrate_to_vram(range, vma)) {
		err = xe_svm_alloc_vram(vm, tile, range, &ctx);
		ctx.timeslice_ms <<= 1;	/* Double timeslice if we have to retry */
		if (err) {
			if (migrate_try_count || !ctx.devmem_only) {
				drm_dbg(&vm->xe->drm,
					"VRAM allocation failed, falling back to retrying fault, asid=%u, errno=%pe\n",
					vm->usm.asid, ERR_PTR(err));
				goto retry;
			} else {
				drm_err(&vm->xe->drm,
					"VRAM allocation failed, retry count exceeded, asid=%u, errno=%pe\n",
					vm->usm.asid, ERR_PTR(err));
				return err;
			}
		}
	}

	range_debug(range, "GET PAGES");
	err = drm_gpusvm_range_get_pages(&vm->svm.gpusvm, r, &ctx);
	/* Corner where CPU mappings have changed */
	if (err == -EOPNOTSUPP || err == -EFAULT || err == -EPERM) {
		ctx.timeslice_ms <<= 1;	/* Double timeslice if we have to retry */
		if (migrate_try_count > 0 || !ctx.devmem_only) {
			if (err == -EOPNOTSUPP) {
				range_debug(range, "PAGE FAULT - EVICT PAGES");
				drm_gpusvm_range_evict(&vm->svm.gpusvm,
						       &range->base);
			}
			drm_dbg(&vm->xe->drm,
				"Get pages failed, falling back to retrying, asid=%u, gpusvm=%p, errno=%pe\n",
				vm->usm.asid, &vm->svm.gpusvm, ERR_PTR(err));
			range_debug(range, "PAGE FAULT - RETRY PAGES");
			goto retry;
		} else {
			drm_err(&vm->xe->drm,
				"Get pages failed, retry count exceeded, asid=%u, gpusvm=%p, errno=%pe\n",
				vm->usm.asid, &vm->svm.gpusvm, ERR_PTR(err));
		}
	}
	if (err) {
		range_debug(range, "PAGE FAULT - FAIL PAGE COLLECT");
		goto err_out;
	}

	range_debug(range, "PAGE FAULT - BIND");

retry_bind:
	drm_exec_init(&exec, 0, 0);
	drm_exec_until_all_locked(&exec) {
		err = drm_exec_lock_obj(&exec, vm->gpuvm.r_obj);
		drm_exec_retry_on_contention(&exec);
		if (err) {
			drm_exec_fini(&exec);
			goto err_out;
		}

		fence = xe_vm_range_rebind(vm, vma, range, BIT(tile->id));
		if (IS_ERR(fence)) {
			drm_exec_fini(&exec);
			err = PTR_ERR(fence);
			if (err == -EAGAIN) {
				ctx.timeslice_ms <<= 1;	/* Double timeslice if we have to retry */
				range_debug(range, "PAGE FAULT - RETRY BIND");
				goto retry;
			}
			if (xe_vm_validate_should_retry(&exec, err, &end))
				goto retry_bind;
			goto err_out;
		}
	}
	drm_exec_fini(&exec);

	dma_fence_wait(fence, false);
	dma_fence_put(fence);

err_out:

	return err;
}

/**
 * xe_svm_has_mapping() - SVM has mappings
 * @vm: The VM.
 * @start: Start address.
 * @end: End address.
 *
 * Check if an address range has SVM mappings.
 *
 * Return: True if address range has a SVM mapping, False otherwise
 */
bool xe_svm_has_mapping(struct xe_vm *vm, u64 start, u64 end)
{
	return drm_gpusvm_has_mapping(&vm->svm.gpusvm, start, end);
}

/**
 * xe_svm_bo_evict() - SVM evict BO to system memory
 * @bo: BO to evict
 *
 * SVM evict BO to system memory. GPU SVM layer ensures all device pages
 * are evicted before returning.
 *
 * Return: 0 on success standard error code otherwise
 */
int xe_svm_bo_evict(struct xe_bo *bo)
{
	return drm_gpusvm_evict_to_ram(&bo->devmem_allocation);
}

#if IS_ENABLED(CONFIG_DRM_XE_DEVMEM_MIRROR)

static struct drm_pagemap_device_addr
xe_drm_pagemap_device_map(struct drm_pagemap *dpagemap,
			  struct device *dev,
			  struct page *page,
			  unsigned int order,
			  enum dma_data_direction dir)
{
	struct device *pgmap_dev = dpagemap->dev;
	enum drm_interconnect_protocol prot;
	dma_addr_t addr;

	if (pgmap_dev == dev) {
		addr = xe_vram_region_page_to_dpa(page_to_vr(page), page);
		prot = XE_INTERCONNECT_VRAM;
	} else {
		addr = DMA_MAPPING_ERROR;
		prot = 0;
	}

	return drm_pagemap_device_addr_encode(addr, prot, order, dir);
}

static const struct drm_pagemap_ops xe_drm_pagemap_ops = {
	.device_map = xe_drm_pagemap_device_map,
};

/**
 * xe_devm_add: Remap and provide memmap backing for device memory
 * @tile: tile that the memory region belongs to
 * @vr: vram memory region to remap
 *
 * This remap device memory to host physical address space and create
 * struct page to back device memory
 *
 * Return: 0 on success standard error code otherwise
 */
int xe_devm_add(struct xe_tile *tile, struct xe_vram_region *vr)
{
	struct xe_device *xe = tile_to_xe(tile);
	struct device *dev = &to_pci_dev(xe->drm.dev)->dev;
	struct resource *res;
	void *addr;
	int ret;

	res = devm_request_free_mem_region(dev, &iomem_resource,
					   vr->usable_size);
	if (IS_ERR(res)) {
		ret = PTR_ERR(res);
		return ret;
	}

	vr->pagemap.type = MEMORY_DEVICE_PRIVATE;
	vr->pagemap.range.start = res->start;
	vr->pagemap.range.end = res->end;
	vr->pagemap.nr_range = 1;
	vr->pagemap.ops = drm_gpusvm_pagemap_ops_get();
	vr->pagemap.owner = xe_svm_devm_owner(xe);
	addr = devm_memremap_pages(dev, &vr->pagemap);

	vr->dpagemap.dev = dev;
	vr->dpagemap.ops = &xe_drm_pagemap_ops;

	if (IS_ERR(addr)) {
		devm_release_mem_region(dev, res->start, resource_size(res));
		ret = PTR_ERR(addr);
		drm_err(&xe->drm, "Failed to remap tile %d memory, errno %pe\n",
			tile->id, ERR_PTR(ret));
		return ret;
	}
	vr->hpa_base = res->start;

	drm_dbg(&xe->drm, "Added tile %d memory [%llx-%llx] to devm, remapped to %pr\n",
		tile->id, vr->io_start, vr->io_start + vr->usable_size, res);
	return 0;
}
#else
int xe_devm_add(struct xe_tile *tile, struct xe_vram_region *vr)
{
	return 0;
}
#endif

/**
 * xe_svm_flush() - SVM flush
 * @vm: The VM.
 *
 * Flush all SVM actions.
 */
void xe_svm_flush(struct xe_vm *vm)
{
	if (xe_vm_in_fault_mode(vm))
		flush_work(&vm->svm.garbage_collector.work);
}<|MERGE_RESOLUTION|>--- conflicted
+++ resolved
@@ -804,11 +804,8 @@
 	struct drm_gpusvm_range *r;
 	struct drm_exec exec;
 	struct dma_fence *fence;
-<<<<<<< HEAD
 	int migrate_try_count = ctx.devmem_only ? 3 : 1;
-=======
 	struct xe_tile *tile = gt_to_tile(gt);
->>>>>>> f8bb3ed3
 	ktime_t end = 0;
 	int err;
 
