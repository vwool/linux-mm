/*
 * Copyright 2014 Advanced Micro Devices, Inc.
 *
 * Permission is hereby granted, free of charge, to any person obtaining a
 * copy of this software and associated documentation files (the "Software"),
 * to deal in the Software without restriction, including without limitation
 * the rights to use, copy, modify, merge, publish, distribute, sublicense,
 * and/or sell copies of the Software, and to permit persons to whom the
 * Software is furnished to do so, subject to the following conditions:
 *
 * The above copyright notice and this permission notice shall be included in
 * all copies or substantial portions of the Software.
 *
 * THE SOFTWARE IS PROVIDED "AS IS", WITHOUT WARRANTY OF ANY KIND, EXPRESS OR
 * IMPLIED, INCLUDING BUT NOT LIMITED TO THE WARRANTIES OF MERCHANTABILITY,
 * FITNESS FOR A PARTICULAR PURPOSE AND NONINFRINGEMENT.  IN NO EVENT SHALL
 * THE COPYRIGHT HOLDER(S) OR AUTHOR(S) BE LIABLE FOR ANY CLAIM, DAMAGES OR
 * OTHER LIABILITY, WHETHER IN AN ACTION OF CONTRACT, TORT OR OTHERWISE,
 * ARISING FROM, OUT OF OR IN CONNECTION WITH THE SOFTWARE OR THE USE OR
 * OTHER DEALINGS IN THE SOFTWARE.
 */

#ifndef KFD_PRIV_H_INCLUDED
#define KFD_PRIV_H_INCLUDED

#include <linux/hashtable.h>
#include <linux/mmu_notifier.h>
#include <linux/mutex.h>
#include <linux/types.h>
#include <linux/atomic.h>
#include <linux/workqueue.h>
#include <linux/spinlock.h>
#include <linux/kfd_ioctl.h>
#include <linux/idr.h>
#include <linux/kfifo.h>
#include <linux/seq_file.h>
#include <linux/kref.h>
#include <linux/sysfs.h>
#include <linux/device_cgroup.h>
#include <drm/drm_file.h>
#include <drm/drm_drv.h>
#include <drm/drm_device.h>
#include <kgd_kfd_interface.h>

#include "amd_shared.h"

#define KFD_MAX_RING_ENTRY_SIZE	8

#define KFD_SYSFS_FILE_MODE 0444

/* GPU ID hash width in bits */
#define KFD_GPU_ID_HASH_WIDTH 16

/* Use upper bits of mmap offset to store KFD driver specific information.
 * BITS[63:62] - Encode MMAP type
 * BITS[61:46] - Encode gpu_id. To identify to which GPU the offset belongs to
 * BITS[45:0]  - MMAP offset value
 *
 * NOTE: struct vm_area_struct.vm_pgoff uses offset in pages. Hence, these
 *  defines are w.r.t to PAGE_SIZE
 */
#define KFD_MMAP_TYPE_SHIFT	(62 - PAGE_SHIFT)
#define KFD_MMAP_TYPE_MASK	(0x3ULL << KFD_MMAP_TYPE_SHIFT)
#define KFD_MMAP_TYPE_DOORBELL	(0x3ULL << KFD_MMAP_TYPE_SHIFT)
#define KFD_MMAP_TYPE_EVENTS	(0x2ULL << KFD_MMAP_TYPE_SHIFT)
#define KFD_MMAP_TYPE_RESERVED_MEM	(0x1ULL << KFD_MMAP_TYPE_SHIFT)
#define KFD_MMAP_TYPE_MMIO	(0x0ULL << KFD_MMAP_TYPE_SHIFT)

#define KFD_MMAP_GPU_ID_SHIFT (46 - PAGE_SHIFT)
#define KFD_MMAP_GPU_ID_MASK (((1ULL << KFD_GPU_ID_HASH_WIDTH) - 1) \
				<< KFD_MMAP_GPU_ID_SHIFT)
#define KFD_MMAP_GPU_ID(gpu_id) ((((uint64_t)gpu_id) << KFD_MMAP_GPU_ID_SHIFT)\
				& KFD_MMAP_GPU_ID_MASK)
#define KFD_MMAP_GPU_ID_GET(offset)    ((offset & KFD_MMAP_GPU_ID_MASK) \
				>> KFD_MMAP_GPU_ID_SHIFT)

#define KFD_MMAP_OFFSET_VALUE_MASK	(0x3FFFFFFFFFFFULL >> PAGE_SHIFT)
#define KFD_MMAP_OFFSET_VALUE_GET(offset) (offset & KFD_MMAP_OFFSET_VALUE_MASK)

/*
 * When working with cp scheduler we should assign the HIQ manually or via
 * the amdgpu driver to a fixed hqd slot, here are the fixed HIQ hqd slot
 * definitions for Kaveri. In Kaveri only the first ME queues participates
 * in the cp scheduling taking that in mind we set the HIQ slot in the
 * second ME.
 */
#define KFD_CIK_HIQ_PIPE 4
#define KFD_CIK_HIQ_QUEUE 0

/* Macro for allocating structures */
#define kfd_alloc_struct(ptr_to_struct)	\
	((typeof(ptr_to_struct)) kzalloc(sizeof(*ptr_to_struct), GFP_KERNEL))

#define KFD_MAX_NUM_OF_PROCESSES 512
#define KFD_MAX_NUM_OF_QUEUES_PER_PROCESS 1024

/*
 * Size of the per-process TBA+TMA buffer: 2 pages
 *
 * The first page is the TBA used for the CWSR ISA code. The second
 * page is used as TMA for daisy changing a user-mode trap handler.
 */
#define KFD_CWSR_TBA_TMA_SIZE (PAGE_SIZE * 2)
#define KFD_CWSR_TMA_OFFSET PAGE_SIZE

#define KFD_MAX_NUM_OF_QUEUES_PER_DEVICE		\
	(KFD_MAX_NUM_OF_PROCESSES *			\
			KFD_MAX_NUM_OF_QUEUES_PER_PROCESS)

#define KFD_KERNEL_QUEUE_SIZE 2048

#define KFD_UNMAP_LATENCY_MS	(4000)

/*
 * 512 = 0x200
 * The doorbell index distance between SDMA RLC (2*i) and (2*i+1) in the
 * same SDMA engine on SOC15, which has 8-byte doorbells for SDMA.
 * 512 8-byte doorbell distance (i.e. one page away) ensures that SDMA RLC
 * (2*i+1) doorbells (in terms of the lower 12 bit address) lie exactly in
 * the OFFSET and SIZE set in registers like BIF_SDMA0_DOORBELL_RANGE.
 */
#define KFD_QUEUE_DOORBELL_MIRROR_OFFSET 512


/*
 * Kernel module parameter to specify maximum number of supported queues per
 * device
 */
extern int max_num_of_queues_per_device;


/* Kernel module parameter to specify the scheduling policy */
extern int sched_policy;

/*
 * Kernel module parameter to specify the maximum process
 * number per HW scheduler
 */
extern int hws_max_conc_proc;

extern int cwsr_enable;

/*
 * Kernel module parameter to specify whether to send sigterm to HSA process on
 * unhandled exception
 */
extern int send_sigterm;

/*
 * This kernel module is used to simulate large bar machine on non-large bar
 * enabled machines.
 */
extern int debug_largebar;

/*
 * Ignore CRAT table during KFD initialization, can be used to work around
 * broken CRAT tables on some AMD systems
 */
extern int ignore_crat;

/*
 * Set sh_mem_config.retry_disable on Vega10
 */
extern int amdgpu_noretry;

/*
 * Halt if HWS hang is detected
 */
extern int halt_if_hws_hang;

/*
 * Whether MEC FW support GWS barriers
 */
extern bool hws_gws_support;

/*
 * Queue preemption timeout in ms
 */
extern int queue_preemption_timeout_ms;

enum cache_policy {
	cache_policy_coherent,
	cache_policy_noncoherent
};

#define KFD_IS_SOC15(chip) ((chip) >= CHIP_VEGA10)

struct kfd_event_interrupt_class {
	bool (*interrupt_isr)(struct kfd_dev *dev,
			const uint32_t *ih_ring_entry, uint32_t *patched_ihre,
			bool *patched_flag);
	void (*interrupt_wq)(struct kfd_dev *dev,
			const uint32_t *ih_ring_entry);
};

struct kfd_device_info {
	enum amd_asic_type asic_family;
	const char *asic_name;
	const struct kfd_event_interrupt_class *event_interrupt_class;
	unsigned int max_pasid_bits;
	unsigned int max_no_of_hqd;
	unsigned int doorbell_size;
	size_t ih_ring_entry_size;
	uint8_t num_of_watch_points;
	uint16_t mqd_size_aligned;
	bool supports_cwsr;
	bool needs_iommu_device;
	bool needs_pci_atomics;
	unsigned int num_sdma_engines;
	unsigned int num_xgmi_sdma_engines;
	unsigned int num_sdma_queues_per_engine;
};

struct kfd_mem_obj {
	uint32_t range_start;
	uint32_t range_end;
	uint64_t gpu_addr;
	uint32_t *cpu_ptr;
	void *gtt_mem;
};

struct kfd_vmid_info {
	uint32_t first_vmid_kfd;
	uint32_t last_vmid_kfd;
	uint32_t vmid_num_kfd;
};

struct kfd_dev {
	struct kgd_dev *kgd;

	const struct kfd_device_info *device_info;
	struct pci_dev *pdev;
	struct drm_device *ddev;

	unsigned int id;		/* topology stub index */

	phys_addr_t doorbell_base;	/* Start of actual doorbells used by
					 * KFD. It is aligned for mapping
					 * into user mode
					 */
	size_t doorbell_id_offset;	/* Doorbell offset (from KFD doorbell
					 * to HW doorbell, GFX reserved some
					 * at the start)
					 */
	u32 __iomem *doorbell_kernel_ptr; /* This is a pointer for a doorbells
					   * page used by kernel queue
					   */

	struct kgd2kfd_shared_resources shared_resources;
	struct kfd_vmid_info vm_info;

	const struct kfd2kgd_calls *kfd2kgd;
	struct mutex doorbell_mutex;
	DECLARE_BITMAP(doorbell_available_index,
			KFD_MAX_NUM_OF_QUEUES_PER_PROCESS);

	void *gtt_mem;
	uint64_t gtt_start_gpu_addr;
	void *gtt_start_cpu_ptr;
	void *gtt_sa_bitmap;
	struct mutex gtt_sa_lock;
	unsigned int gtt_sa_chunk_size;
	unsigned int gtt_sa_num_of_chunks;

	/* Interrupts */
	struct kfifo ih_fifo;
	struct workqueue_struct *ih_wq;
	struct work_struct interrupt_work;
	spinlock_t interrupt_lock;

	/* QCM Device instance */
	struct device_queue_manager *dqm;

	bool init_complete;
	/*
	 * Interrupts of interest to KFD are copied
	 * from the HW ring into a SW ring.
	 */
	bool interrupts_active;

	/* Debug manager */
	struct kfd_dbgmgr *dbgmgr;

	/* Firmware versions */
	uint16_t mec_fw_version;
	uint16_t sdma_fw_version;

	/* Maximum process number mapped to HW scheduler */
	unsigned int max_proc_per_quantum;

	/* CWSR */
	bool cwsr_enabled;
	const void *cwsr_isa;
	unsigned int cwsr_isa_size;

	/* xGMI */
	uint64_t hive_id;

	bool pci_atomic_requested;

	/* SRAM ECC flag */
	atomic_t sram_ecc_flag;

	/* Compute Profile ref. count */
	atomic_t compute_profile;

	/* Global GWS resource shared b/t processes*/
	void *gws;
};

enum kfd_mempool {
	KFD_MEMPOOL_SYSTEM_CACHEABLE = 1,
	KFD_MEMPOOL_SYSTEM_WRITECOMBINE = 2,
	KFD_MEMPOOL_FRAMEBUFFER = 3,
};

/* Character device interface */
int kfd_chardev_init(void);
void kfd_chardev_exit(void);
struct device *kfd_chardev(void);

/**
 * enum kfd_unmap_queues_filter
 *
 * @KFD_UNMAP_QUEUES_FILTER_SINGLE_QUEUE: Preempts single queue.
 *
 * @KFD_UNMAP_QUEUES_FILTER_ALL_QUEUES: Preempts all queues in the
 *						running queues list.
 *
 * @KFD_UNMAP_QUEUES_FILTER_BY_PASID: Preempts queues that belongs to
 *						specific process.
 *
 */
enum kfd_unmap_queues_filter {
	KFD_UNMAP_QUEUES_FILTER_SINGLE_QUEUE,
	KFD_UNMAP_QUEUES_FILTER_ALL_QUEUES,
	KFD_UNMAP_QUEUES_FILTER_DYNAMIC_QUEUES,
	KFD_UNMAP_QUEUES_FILTER_BY_PASID
};

/**
 * enum kfd_queue_type
 *
 * @KFD_QUEUE_TYPE_COMPUTE: Regular user mode queue type.
 *
 * @KFD_QUEUE_TYPE_SDMA: Sdma user mode queue type.
 *
 * @KFD_QUEUE_TYPE_HIQ: HIQ queue type.
 *
 * @KFD_QUEUE_TYPE_DIQ: DIQ queue type.
 */
enum kfd_queue_type  {
	KFD_QUEUE_TYPE_COMPUTE,
	KFD_QUEUE_TYPE_SDMA,
	KFD_QUEUE_TYPE_HIQ,
	KFD_QUEUE_TYPE_DIQ,
	KFD_QUEUE_TYPE_SDMA_XGMI
};

enum kfd_queue_format {
	KFD_QUEUE_FORMAT_PM4,
	KFD_QUEUE_FORMAT_AQL
};

enum KFD_QUEUE_PRIORITY {
	KFD_QUEUE_PRIORITY_MINIMUM = 0,
	KFD_QUEUE_PRIORITY_MAXIMUM = 15
};

/**
 * struct queue_properties
 *
 * @type: The queue type.
 *
 * @queue_id: Queue identifier.
 *
 * @queue_address: Queue ring buffer address.
 *
 * @queue_size: Queue ring buffer size.
 *
 * @priority: Defines the queue priority relative to other queues in the
 * process.
 * This is just an indication and HW scheduling may override the priority as
 * necessary while keeping the relative prioritization.
 * the priority granularity is from 0 to f which f is the highest priority.
 * currently all queues are initialized with the highest priority.
 *
 * @queue_percent: This field is partially implemented and currently a zero in
 * this field defines that the queue is non active.
 *
 * @read_ptr: User space address which points to the number of dwords the
 * cp read from the ring buffer. This field updates automatically by the H/W.
 *
 * @write_ptr: Defines the number of dwords written to the ring buffer.
 *
 * @doorbell_ptr: This field aim is to notify the H/W of new packet written to
 * the queue ring buffer. This field should be similar to write_ptr and the
 * user should update this field after he updated the write_ptr.
 *
 * @doorbell_off: The doorbell offset in the doorbell pci-bar.
 *
 * @is_interop: Defines if this is a interop queue. Interop queue means that
 * the queue can access both graphics and compute resources.
 *
 * @is_evicted: Defines if the queue is evicted. Only active queues
 * are evicted, rendering them inactive.
 *
 * @is_active: Defines if the queue is active or not. @is_active and
 * @is_evicted are protected by the DQM lock.
 *
 * @vmid: If the scheduling mode is no cp scheduling the field defines the vmid
 * of the queue.
 *
 * This structure represents the queue properties for each queue no matter if
 * it's user mode or kernel mode queue.
 *
 */
struct queue_properties {
	enum kfd_queue_type type;
	enum kfd_queue_format format;
	unsigned int queue_id;
	uint64_t queue_address;
	uint64_t  queue_size;
	uint32_t priority;
	uint32_t queue_percent;
	uint32_t *read_ptr;
	uint32_t *write_ptr;
	void __iomem *doorbell_ptr;
	uint32_t doorbell_off;
	bool is_interop;
	bool is_evicted;
	bool is_active;
	/* Not relevant for user mode queues in cp scheduling */
	unsigned int vmid;
	/* Relevant only for sdma queues*/
	uint32_t sdma_engine_id;
	uint32_t sdma_queue_id;
	uint32_t sdma_vm_addr;
	/* Relevant only for VI */
	uint64_t eop_ring_buffer_address;
	uint32_t eop_ring_buffer_size;
	uint64_t ctx_save_restore_area_address;
	uint32_t ctx_save_restore_area_size;
	uint32_t ctl_stack_size;
	uint64_t tba_addr;
	uint64_t tma_addr;
	/* Relevant for CU */
	uint32_t cu_mask_count; /* Must be a multiple of 32 */
	uint32_t *cu_mask;
};

#define QUEUE_IS_ACTIVE(q) ((q).queue_size > 0 &&	\
			    (q).queue_address != 0 &&	\
			    (q).queue_percent > 0 &&	\
			    !(q).is_evicted)

/**
 * struct queue
 *
 * @list: Queue linked list.
 *
 * @mqd: The queue MQD.
 *
 * @mqd_mem_obj: The MQD local gpu memory object.
 *
 * @gart_mqd_addr: The MQD gart mc address.
 *
 * @properties: The queue properties.
 *
 * @mec: Used only in no cp scheduling mode and identifies to micro engine id
 *	 that the queue should be execute on.
 *
 * @pipe: Used only in no cp scheduling mode and identifies the queue's pipe
 *	  id.
 *
 * @queue: Used only in no cp scheduliong mode and identifies the queue's slot.
 *
 * @process: The kfd process that created this queue.
 *
 * @device: The kfd device that created this queue.
 *
 * @gws: Pointing to gws kgd_mem if this is a gws control queue; NULL
 * otherwise.
 *
 * This structure represents user mode compute queues.
 * It contains all the necessary data to handle such queues.
 *
 */

struct queue {
	struct list_head list;
	void *mqd;
	struct kfd_mem_obj *mqd_mem_obj;
	uint64_t gart_mqd_addr;
	struct queue_properties properties;

	uint32_t mec;
	uint32_t pipe;
	uint32_t queue;

	unsigned int sdma_id;
	unsigned int doorbell_id;

	struct kfd_process	*process;
	struct kfd_dev		*device;
	void *gws;
};

/*
 * Please read the kfd_mqd_manager.h description.
 */
enum KFD_MQD_TYPE {
	KFD_MQD_TYPE_COMPUTE = 0,	/* for no cp scheduling */
	KFD_MQD_TYPE_HIQ,		/* for hiq */
	KFD_MQD_TYPE_CP,		/* for cp queues and diq */
	KFD_MQD_TYPE_SDMA,		/* for sdma queues */
	KFD_MQD_TYPE_DIQ,		/* for diq */
	KFD_MQD_TYPE_MAX
};

enum KFD_PIPE_PRIORITY {
	KFD_PIPE_PRIORITY_CS_LOW = 0,
	KFD_PIPE_PRIORITY_CS_MEDIUM,
	KFD_PIPE_PRIORITY_CS_HIGH
};

struct scheduling_resources {
	unsigned int vmid_mask;
	enum kfd_queue_type type;
	uint64_t queue_mask;
	uint64_t gws_mask;
	uint32_t oac_mask;
	uint32_t gds_heap_base;
	uint32_t gds_heap_size;
};

struct process_queue_manager {
	/* data */
	struct kfd_process	*process;
	struct list_head	queues;
	unsigned long		*queue_slot_bitmap;
};

struct qcm_process_device {
	/* The Device Queue Manager that owns this data */
	struct device_queue_manager *dqm;
	struct process_queue_manager *pqm;
	/* Queues list */
	struct list_head queues_list;
	struct list_head priv_queue_list;

	unsigned int queue_count;
	unsigned int vmid;
	bool is_debug;
	unsigned int evicted; /* eviction counter, 0=active */

	/* This flag tells if we should reset all wavefronts on
	 * process termination
	 */
	bool reset_wavefronts;

	/*
	 * All the memory management data should be here too
	 */
	uint64_t gds_context_area;
	/* Contains page table flags such as AMDGPU_PTE_VALID since gfx9 */
	uint64_t page_table_base;
	uint32_t sh_mem_config;
	uint32_t sh_mem_bases;
	uint32_t sh_mem_ape1_base;
	uint32_t sh_mem_ape1_limit;
	uint32_t gds_size;
	uint32_t num_gws;
	uint32_t num_oac;
	uint32_t sh_hidden_private_base;

	/* CWSR memory */
	void *cwsr_kaddr;
	uint64_t cwsr_base;
	uint64_t tba_addr;
	uint64_t tma_addr;

	/* IB memory */
	uint64_t ib_base;
	void *ib_kaddr;

	/* doorbell resources per process per device */
	unsigned long *doorbell_bitmap;
};

/* KFD Memory Eviction */

/* Approx. wait time before attempting to restore evicted BOs */
#define PROCESS_RESTORE_TIME_MS 100
/* Approx. back off time if restore fails due to lack of memory */
#define PROCESS_BACK_OFF_TIME_MS 100
/* Approx. time before evicting the process again */
#define PROCESS_ACTIVE_TIME_MS 10

/* 8 byte handle containing GPU ID in the most significant 4 bytes and
 * idr_handle in the least significant 4 bytes
 */
#define MAKE_HANDLE(gpu_id, idr_handle) \
	(((uint64_t)(gpu_id) << 32) + idr_handle)
#define GET_GPU_ID(handle) (handle >> 32)
#define GET_IDR_HANDLE(handle) (handle & 0xFFFFFFFF)

enum kfd_pdd_bound {
	PDD_UNBOUND = 0,
	PDD_BOUND,
	PDD_BOUND_SUSPENDED,
};

/* Data that is per-process-per device. */
struct kfd_process_device {
	/*
	 * List of all per-device data for a process.
	 * Starts from kfd_process.per_device_data.
	 */
	struct list_head per_device_list;

	/* The device that owns this data. */
	struct kfd_dev *dev;

	/* The process that owns this kfd_process_device. */
	struct kfd_process *process;

	/* per-process-per device QCM data structure */
	struct qcm_process_device qpd;

	/*Apertures*/
	uint64_t lds_base;
	uint64_t lds_limit;
	uint64_t gpuvm_base;
	uint64_t gpuvm_limit;
	uint64_t scratch_base;
	uint64_t scratch_limit;

	/* VM context for GPUVM allocations */
	struct file *drm_file;
	void *vm;

	/* GPUVM allocations storage */
	struct idr alloc_idr;

	/* Flag used to tell the pdd has dequeued from the dqm.
	 * This is used to prevent dev->dqm->ops.process_termination() from
	 * being called twice when it is already called in IOMMU callback
	 * function.
	 */
	bool already_dequeued;

	/* Is this process/pasid bound to this device? (amd_iommu_bind_pasid) */
	enum kfd_pdd_bound bound;
};

#define qpd_to_pdd(x) container_of(x, struct kfd_process_device, qpd)

/* Process data */
struct kfd_process {
	/*
	 * kfd_process are stored in an mm_struct*->kfd_process*
	 * hash table (kfd_processes in kfd_process.c)
	 */
	struct hlist_node kfd_processes;

	/*
	 * Opaque pointer to mm_struct. We don't hold a reference to
	 * it so it should never be dereferenced from here. This is
	 * only used for looking up processes by their mm.
	 */
	void *mm;

	struct kref ref;
	struct work_struct release_work;

	struct mutex mutex;

	/*
	 * In any process, the thread that started main() is the lead
	 * thread and outlives the rest.
	 * It is here because amd_iommu_bind_pasid wants a task_struct.
	 * It can also be used for safely getting a reference to the
	 * mm_struct of the process.
	 */
	struct task_struct *lead_thread;

	/* We want to receive a notification when the mm_struct is destroyed */
	struct mmu_notifier mmu_notifier;

<<<<<<< HEAD
	unsigned int pasid;
=======
	/* Use for delayed freeing of kfd_process structure */
	struct rcu_head	rcu;

	uint16_t pasid;
>>>>>>> 1cd4d9ee
	unsigned int doorbell_index;

	/*
	 * List of kfd_process_device structures,
	 * one for each device the process is using.
	 */
	struct list_head per_device_data;

	struct process_queue_manager pqm;

	/*Is the user space process 32 bit?*/
	bool is_32bit_user_mode;

	/* Event-related data */
	struct mutex event_mutex;
	/* Event ID allocator and lookup */
	struct idr event_idr;
	/* Event page */
	struct kfd_signal_page *signal_page;
	size_t signal_mapped_size;
	size_t signal_event_count;
	bool signal_event_limit_reached;

	/* Information used for memory eviction */
	void *kgd_process_info;
	/* Eviction fence that is attached to all the BOs of this process. The
	 * fence will be triggered during eviction and new one will be created
	 * during restore
	 */
	struct dma_fence *ef;

	/* Work items for evicting and restoring BOs */
	struct delayed_work eviction_work;
	struct delayed_work restore_work;
	/* seqno of the last scheduled eviction */
	unsigned int last_eviction_seqno;
	/* Approx. the last timestamp (in jiffies) when the process was
	 * restored after an eviction
	 */
	unsigned long last_restore_timestamp;

	/* Kobj for our procfs */
	struct kobject *kobj;
	struct attribute attr_pasid;
};

#define KFD_PROCESS_TABLE_SIZE 5 /* bits: 32 entries */
extern DECLARE_HASHTABLE(kfd_processes_table, KFD_PROCESS_TABLE_SIZE);
extern struct srcu_struct kfd_processes_srcu;

/**
 * Ioctl function type.
 *
 * \param filep pointer to file structure.
 * \param p amdkfd process pointer.
 * \param data pointer to arg that was copied from user.
 */
typedef int amdkfd_ioctl_t(struct file *filep, struct kfd_process *p,
				void *data);

struct amdkfd_ioctl_desc {
	unsigned int cmd;
	int flags;
	amdkfd_ioctl_t *func;
	unsigned int cmd_drv;
	const char *name;
};
bool kfd_dev_is_large_bar(struct kfd_dev *dev);

int kfd_process_create_wq(void);
void kfd_process_destroy_wq(void);
struct kfd_process *kfd_create_process(struct file *filep);
struct kfd_process *kfd_get_process(const struct task_struct *);
struct kfd_process *kfd_lookup_process_by_pasid(unsigned int pasid);
struct kfd_process *kfd_lookup_process_by_mm(const struct mm_struct *mm);
void kfd_unref_process(struct kfd_process *p);
int kfd_process_evict_queues(struct kfd_process *p);
int kfd_process_restore_queues(struct kfd_process *p);
void kfd_suspend_all_processes(void);
int kfd_resume_all_processes(void);

int kfd_process_device_init_vm(struct kfd_process_device *pdd,
			       struct file *drm_file);
struct kfd_process_device *kfd_bind_process_to_device(struct kfd_dev *dev,
						struct kfd_process *p);
struct kfd_process_device *kfd_get_process_device_data(struct kfd_dev *dev,
							struct kfd_process *p);
struct kfd_process_device *kfd_create_process_device_data(struct kfd_dev *dev,
							struct kfd_process *p);

int kfd_reserved_mem_mmap(struct kfd_dev *dev, struct kfd_process *process,
			  struct vm_area_struct *vma);

/* KFD process API for creating and translating handles */
int kfd_process_device_create_obj_handle(struct kfd_process_device *pdd,
					void *mem);
void *kfd_process_device_translate_handle(struct kfd_process_device *p,
					int handle);
void kfd_process_device_remove_obj_handle(struct kfd_process_device *pdd,
					int handle);

/* Process device data iterator */
struct kfd_process_device *kfd_get_first_process_device_data(
							struct kfd_process *p);
struct kfd_process_device *kfd_get_next_process_device_data(
						struct kfd_process *p,
						struct kfd_process_device *pdd);
bool kfd_has_process_device_data(struct kfd_process *p);

/* PASIDs */
int kfd_pasid_init(void);
void kfd_pasid_exit(void);
bool kfd_set_pasid_limit(unsigned int new_limit);
unsigned int kfd_get_pasid_limit(void);
unsigned int kfd_pasid_alloc(void);
void kfd_pasid_free(unsigned int pasid);

/* Doorbells */
size_t kfd_doorbell_process_slice(struct kfd_dev *kfd);
int kfd_doorbell_init(struct kfd_dev *kfd);
void kfd_doorbell_fini(struct kfd_dev *kfd);
int kfd_doorbell_mmap(struct kfd_dev *dev, struct kfd_process *process,
		      struct vm_area_struct *vma);
void __iomem *kfd_get_kernel_doorbell(struct kfd_dev *kfd,
					unsigned int *doorbell_off);
void kfd_release_kernel_doorbell(struct kfd_dev *kfd, u32 __iomem *db_addr);
u32 read_kernel_doorbell(u32 __iomem *db);
void write_kernel_doorbell(void __iomem *db, u32 value);
void write_kernel_doorbell64(void __iomem *db, u64 value);
unsigned int kfd_doorbell_id_to_offset(struct kfd_dev *kfd,
					struct kfd_process *process,
					unsigned int doorbell_id);
phys_addr_t kfd_get_process_doorbells(struct kfd_dev *dev,
					struct kfd_process *process);
int kfd_alloc_process_doorbells(struct kfd_process *process);
void kfd_free_process_doorbells(struct kfd_process *process);

/* GTT Sub-Allocator */

int kfd_gtt_sa_allocate(struct kfd_dev *kfd, unsigned int size,
			struct kfd_mem_obj **mem_obj);

int kfd_gtt_sa_free(struct kfd_dev *kfd, struct kfd_mem_obj *mem_obj);

extern struct device *kfd_device;

/* KFD's procfs */
void kfd_procfs_init(void);
void kfd_procfs_shutdown(void);

/* Topology */
int kfd_topology_init(void);
void kfd_topology_shutdown(void);
int kfd_topology_add_device(struct kfd_dev *gpu);
int kfd_topology_remove_device(struct kfd_dev *gpu);
struct kfd_topology_device *kfd_topology_device_by_proximity_domain(
						uint32_t proximity_domain);
struct kfd_topology_device *kfd_topology_device_by_id(uint32_t gpu_id);
struct kfd_dev *kfd_device_by_id(uint32_t gpu_id);
struct kfd_dev *kfd_device_by_pci_dev(const struct pci_dev *pdev);
struct kfd_dev *kfd_device_by_kgd(const struct kgd_dev *kgd);
int kfd_topology_enum_kfd_devices(uint8_t idx, struct kfd_dev **kdev);
int kfd_numa_node_to_apic_id(int numa_node_id);

/* Interrupts */
int kfd_interrupt_init(struct kfd_dev *dev);
void kfd_interrupt_exit(struct kfd_dev *dev);
bool enqueue_ih_ring_entry(struct kfd_dev *kfd,	const void *ih_ring_entry);
bool interrupt_is_wanted(struct kfd_dev *dev,
				const uint32_t *ih_ring_entry,
				uint32_t *patched_ihre, bool *flag);

/* amdkfd Apertures */
int kfd_init_apertures(struct kfd_process *process);

/* Queue Context Management */
int init_queue(struct queue **q, const struct queue_properties *properties);
void uninit_queue(struct queue *q);
void print_queue_properties(struct queue_properties *q);
void print_queue(struct queue *q);

struct mqd_manager *mqd_manager_init_cik(enum KFD_MQD_TYPE type,
		struct kfd_dev *dev);
struct mqd_manager *mqd_manager_init_cik_hawaii(enum KFD_MQD_TYPE type,
		struct kfd_dev *dev);
struct mqd_manager *mqd_manager_init_vi(enum KFD_MQD_TYPE type,
		struct kfd_dev *dev);
struct mqd_manager *mqd_manager_init_vi_tonga(enum KFD_MQD_TYPE type,
		struct kfd_dev *dev);
struct mqd_manager *mqd_manager_init_v9(enum KFD_MQD_TYPE type,
		struct kfd_dev *dev);
struct mqd_manager *mqd_manager_init_v10(enum KFD_MQD_TYPE type,
		struct kfd_dev *dev);
struct device_queue_manager *device_queue_manager_init(struct kfd_dev *dev);
void device_queue_manager_uninit(struct device_queue_manager *dqm);
struct kernel_queue *kernel_queue_init(struct kfd_dev *dev,
					enum kfd_queue_type type);
void kernel_queue_uninit(struct kernel_queue *kq);
int kfd_process_vm_fault(struct device_queue_manager *dqm, unsigned int pasid);

/* Process Queue Manager */
struct process_queue_node {
	struct queue *q;
	struct kernel_queue *kq;
	struct list_head process_queue_list;
};

void kfd_process_dequeue_from_device(struct kfd_process_device *pdd);
void kfd_process_dequeue_from_all_devices(struct kfd_process *p);
int pqm_init(struct process_queue_manager *pqm, struct kfd_process *p);
void pqm_uninit(struct process_queue_manager *pqm);
int pqm_create_queue(struct process_queue_manager *pqm,
			    struct kfd_dev *dev,
			    struct file *f,
			    struct queue_properties *properties,
			    unsigned int *qid);
int pqm_destroy_queue(struct process_queue_manager *pqm, unsigned int qid);
int pqm_update_queue(struct process_queue_manager *pqm, unsigned int qid,
			struct queue_properties *p);
int pqm_set_cu_mask(struct process_queue_manager *pqm, unsigned int qid,
			struct queue_properties *p);
int pqm_set_gws(struct process_queue_manager *pqm, unsigned int qid,
			void *gws);
struct kernel_queue *pqm_get_kernel_queue(struct process_queue_manager *pqm,
						unsigned int qid);
int pqm_get_wave_state(struct process_queue_manager *pqm,
		       unsigned int qid,
		       void __user *ctl_stack,
		       u32 *ctl_stack_used_size,
		       u32 *save_area_used_size);

int amdkfd_fence_wait_timeout(unsigned int *fence_addr,
			      unsigned int fence_value,
			      unsigned int timeout_ms);

/* Packet Manager */

#define KFD_FENCE_COMPLETED (100)
#define KFD_FENCE_INIT   (10)

struct packet_manager {
	struct device_queue_manager *dqm;
	struct kernel_queue *priv_queue;
	struct mutex lock;
	bool allocated;
	struct kfd_mem_obj *ib_buffer_obj;
	unsigned int ib_size_bytes;
	bool is_over_subscription;

	const struct packet_manager_funcs *pmf;
};

struct packet_manager_funcs {
	/* Support ASIC-specific packet formats for PM4 packets */
	int (*map_process)(struct packet_manager *pm, uint32_t *buffer,
			struct qcm_process_device *qpd);
	int (*runlist)(struct packet_manager *pm, uint32_t *buffer,
			uint64_t ib, size_t ib_size_in_dwords, bool chain);
	int (*set_resources)(struct packet_manager *pm, uint32_t *buffer,
			struct scheduling_resources *res);
	int (*map_queues)(struct packet_manager *pm, uint32_t *buffer,
			struct queue *q, bool is_static);
	int (*unmap_queues)(struct packet_manager *pm, uint32_t *buffer,
			enum kfd_queue_type type,
			enum kfd_unmap_queues_filter mode,
			uint32_t filter_param, bool reset,
			unsigned int sdma_engine);
	int (*query_status)(struct packet_manager *pm, uint32_t *buffer,
			uint64_t fence_address,	uint32_t fence_value);
	int (*release_mem)(uint64_t gpu_addr, uint32_t *buffer);

	/* Packet sizes */
	int map_process_size;
	int runlist_size;
	int set_resources_size;
	int map_queues_size;
	int unmap_queues_size;
	int query_status_size;
	int release_mem_size;
};

extern const struct packet_manager_funcs kfd_vi_pm_funcs;
extern const struct packet_manager_funcs kfd_v9_pm_funcs;
extern const struct packet_manager_funcs kfd_v10_pm_funcs;

int pm_init(struct packet_manager *pm, struct device_queue_manager *dqm);
void pm_uninit(struct packet_manager *pm);
int pm_send_set_resources(struct packet_manager *pm,
				struct scheduling_resources *res);
int pm_send_runlist(struct packet_manager *pm, struct list_head *dqm_queues);
int pm_send_query_status(struct packet_manager *pm, uint64_t fence_address,
				uint32_t fence_value);

int pm_send_unmap_queue(struct packet_manager *pm, enum kfd_queue_type type,
			enum kfd_unmap_queues_filter mode,
			uint32_t filter_param, bool reset,
			unsigned int sdma_engine);

void pm_release_ib(struct packet_manager *pm);

/* Following PM funcs can be shared among VI and AI */
unsigned int pm_build_pm4_header(unsigned int opcode, size_t packet_size);
int pm_set_resources_vi(struct packet_manager *pm, uint32_t *buffer,
			struct scheduling_resources *res);


uint64_t kfd_get_number_elems(struct kfd_dev *kfd);

/* Events */
extern const struct kfd_event_interrupt_class event_interrupt_class_cik;
extern const struct kfd_event_interrupt_class event_interrupt_class_v9;

extern const struct kfd_device_global_init_class device_global_init_class_cik;

void kfd_event_init_process(struct kfd_process *p);
void kfd_event_free_process(struct kfd_process *p);
int kfd_event_mmap(struct kfd_process *process, struct vm_area_struct *vma);
int kfd_wait_on_events(struct kfd_process *p,
		       uint32_t num_events, void __user *data,
		       bool all, uint32_t user_timeout_ms,
		       uint32_t *wait_result);
void kfd_signal_event_interrupt(unsigned int pasid, uint32_t partial_id,
				uint32_t valid_id_bits);
void kfd_signal_iommu_event(struct kfd_dev *dev,
		unsigned int pasid, unsigned long address,
		bool is_write_requested, bool is_execute_requested);
void kfd_signal_hw_exception_event(unsigned int pasid);
int kfd_set_event(struct kfd_process *p, uint32_t event_id);
int kfd_reset_event(struct kfd_process *p, uint32_t event_id);
int kfd_event_page_set(struct kfd_process *p, void *kernel_address,
		       uint64_t size);
int kfd_event_create(struct file *devkfd, struct kfd_process *p,
		     uint32_t event_type, bool auto_reset, uint32_t node_id,
		     uint32_t *event_id, uint32_t *event_trigger_data,
		     uint64_t *event_page_offset, uint32_t *event_slot_index);
int kfd_event_destroy(struct kfd_process *p, uint32_t event_id);

void kfd_signal_vm_fault_event(struct kfd_dev *dev, unsigned int pasid,
				struct kfd_vm_fault_info *info);

void kfd_signal_reset_event(struct kfd_dev *dev);

void kfd_flush_tlb(struct kfd_process_device *pdd);

int dbgdev_wave_reset_wavefronts(struct kfd_dev *dev, struct kfd_process *p);

bool kfd_is_locked(void);

/* Compute profile */
void kfd_inc_compute_active(struct kfd_dev *dev);
void kfd_dec_compute_active(struct kfd_dev *dev);

/* Cgroup Support */
/* Check with device cgroup if @kfd device is accessible */
static inline int kfd_devcgroup_check_permission(struct kfd_dev *kfd)
{
#if defined(CONFIG_CGROUP_DEVICE)
	struct drm_device *ddev = kfd->ddev;

	return devcgroup_check_permission(DEVCG_DEV_CHAR, ddev->driver->major,
					  ddev->render->index,
					  DEVCG_ACC_WRITE | DEVCG_ACC_READ);
#else
	return 0;
#endif
}

/* Debugfs */
#if defined(CONFIG_DEBUG_FS)

void kfd_debugfs_init(void);
void kfd_debugfs_fini(void);
int kfd_debugfs_mqds_by_process(struct seq_file *m, void *data);
int pqm_debugfs_mqds(struct seq_file *m, void *data);
int kfd_debugfs_hqds_by_device(struct seq_file *m, void *data);
int dqm_debugfs_hqds(struct seq_file *m, void *data);
int kfd_debugfs_rls_by_device(struct seq_file *m, void *data);
int pm_debugfs_runlist(struct seq_file *m, void *data);

int kfd_debugfs_hang_hws(struct kfd_dev *dev);
int pm_debugfs_hang_hws(struct packet_manager *pm);
int dqm_debugfs_execute_queues(struct device_queue_manager *dqm);

#else

static inline void kfd_debugfs_init(void) {}
static inline void kfd_debugfs_fini(void) {}

#endif

#endif<|MERGE_RESOLUTION|>--- conflicted
+++ resolved
@@ -688,14 +688,7 @@
 	/* We want to receive a notification when the mm_struct is destroyed */
 	struct mmu_notifier mmu_notifier;
 
-<<<<<<< HEAD
-	unsigned int pasid;
-=======
-	/* Use for delayed freeing of kfd_process structure */
-	struct rcu_head	rcu;
-
 	uint16_t pasid;
->>>>>>> 1cd4d9ee
 	unsigned int doorbell_index;
 
 	/*
