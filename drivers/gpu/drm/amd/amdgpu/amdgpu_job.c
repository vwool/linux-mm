/*
 * Copyright 2015 Advanced Micro Devices, Inc.
 *
 * Permission is hereby granted, free of charge, to any person obtaining a
 * copy of this software and associated documentation files (the "Software"),
 * to deal in the Software without restriction, including without limitation
 * the rights to use, copy, modify, merge, publish, distribute, sublicense,
 * and/or sell copies of the Software, and to permit persons to whom the
 * Software is furnished to do so, subject to the following conditions:
 *
 * The above copyright notice and this permission notice shall be included in
 * all copies or substantial portions of the Software.
 *
 * THE SOFTWARE IS PROVIDED "AS IS", WITHOUT WARRANTY OF ANY KIND, EXPRESS OR
 * IMPLIED, INCLUDING BUT NOT LIMITED TO THE WARRANTIES OF MERCHANTABILITY,
 * FITNESS FOR A PARTICULAR PURPOSE AND NONINFRINGEMENT.  IN NO EVENT SHALL
 * THE COPYRIGHT HOLDER(S) OR AUTHOR(S) BE LIABLE FOR ANY CLAIM, DAMAGES OR
 * OTHER LIABILITY, WHETHER IN AN ACTION OF CONTRACT, TORT OR OTHERWISE,
 * ARISING FROM, OUT OF OR IN CONNECTION WITH THE SOFTWARE OR THE USE OR
 * OTHER DEALINGS IN THE SOFTWARE.
 *
 *
 */
#include <linux/kthread.h>
#include <linux/wait.h>
#include <linux/sched.h>

#include <drm/drm_drv.h>

#include "amdgpu.h"
#include "amdgpu_trace.h"
#include "amdgpu_reset.h"
#include "amdgpu_dev_coredump.h"
#include "amdgpu_xgmi.h"

static void amdgpu_job_do_core_dump(struct amdgpu_device *adev,
				    struct amdgpu_job *job)
{
	int i;

	dev_info(adev->dev, "Dumping IP State\n");
	for (i = 0; i < adev->num_ip_blocks; i++)
		if (adev->ip_blocks[i].version->funcs->dump_ip_state)
			adev->ip_blocks[i].version->funcs
				->dump_ip_state((void *)&adev->ip_blocks[i]);
	dev_info(adev->dev, "Dumping IP State Completed\n");

	amdgpu_coredump(adev, true, false, job);
}

static void amdgpu_job_core_dump(struct amdgpu_device *adev,
				 struct amdgpu_job *job)
{
	struct list_head device_list, *device_list_handle =  NULL;
	struct amdgpu_device *tmp_adev = NULL;
	struct amdgpu_hive_info *hive = NULL;

	if (!amdgpu_sriov_vf(adev))
		hive = amdgpu_get_xgmi_hive(adev);
	if (hive)
		mutex_lock(&hive->hive_lock);
	/*
	 * Reuse the logic in amdgpu_device_gpu_recover() to build list of
	 * devices for code dump
	 */
	INIT_LIST_HEAD(&device_list);
	if (!amdgpu_sriov_vf(adev) && (adev->gmc.xgmi.num_physical_nodes > 1) && hive) {
		list_for_each_entry(tmp_adev, &hive->device_list, gmc.xgmi.head)
			list_add_tail(&tmp_adev->reset_list, &device_list);
		if (!list_is_first(&adev->reset_list, &device_list))
			list_rotate_to_front(&adev->reset_list, &device_list);
		device_list_handle = &device_list;
	} else {
		list_add_tail(&adev->reset_list, &device_list);
		device_list_handle = &device_list;
	}

	/* Do the coredump for each device */
	list_for_each_entry(tmp_adev, device_list_handle, reset_list)
		amdgpu_job_do_core_dump(tmp_adev, job);

	if (hive) {
		mutex_unlock(&hive->hive_lock);
		amdgpu_put_xgmi_hive(hive);
	}
}

static enum drm_gpu_sched_stat amdgpu_job_timedout(struct drm_sched_job *s_job)
{
	struct amdgpu_ring *ring = to_amdgpu_ring(s_job->sched);
	struct amdgpu_job *job = to_amdgpu_job(s_job);
	struct drm_wedge_task_info *info = NULL;
	struct amdgpu_task_info *ti;
	struct amdgpu_device *adev = ring->adev;
	int idx, r;

	if (!drm_dev_enter(adev_to_drm(adev), &idx)) {
		dev_info(adev->dev, "%s - device unplugged skipping recovery on scheduler:%s",
			 __func__, s_job->sched->name);

		/* Effectively the job is aborted as the device is gone */
		return DRM_GPU_SCHED_STAT_ENODEV;
	}

	/*
	 * Do the coredump immediately after a job timeout to get a very
	 * close dump/snapshot/representation of GPU's current error status
	 * Skip it for SRIOV, since VF FLR will be triggered by host driver
	 * before job timeout
	 */
	if (!amdgpu_sriov_vf(adev))
		amdgpu_job_core_dump(adev, job);

	if (amdgpu_gpu_recovery &&
	    amdgpu_ring_soft_recovery(ring, job->vmid, s_job->s_fence->parent)) {
		dev_err(adev->dev, "ring %s timeout, but soft recovered\n",
			s_job->sched->name);
		goto exit;
	}

	dev_err(adev->dev, "ring %s timeout, signaled seq=%u, emitted seq=%u\n",
		job->base.sched->name, atomic_read(&ring->fence_drv.last_seq),
		ring->fence_drv.sync_seq);

	ti = amdgpu_vm_get_task_info_pasid(ring->adev, job->pasid);
	if (ti) {
		amdgpu_vm_print_task_info(adev, ti);
		info = &ti->task;
	}

	/* attempt a per ring reset */
	if (unlikely(adev->debug_disable_gpu_ring_reset)) {
		dev_err(adev->dev, "Ring reset disabled by debug mask\n");
	} else if (amdgpu_gpu_recovery && ring->funcs->reset) {
		dev_err(adev->dev, "Starting %s ring reset\n",
			s_job->sched->name);
		r = amdgpu_ring_reset(ring, job->vmid, NULL);
		if (!r) {
<<<<<<< HEAD
			if (amdgpu_ring_sched_ready(ring))
				drm_sched_stop(&ring->sched, s_job);
			if (is_guilty) {
				atomic_inc(&ring->adev->gpu_reset_counter);
				amdgpu_fence_driver_force_completion(ring);
			}
			if (amdgpu_ring_sched_ready(ring))
				drm_sched_start(&ring->sched, 0);
			dev_err(adev->dev, "Ring %s reset succeeded\n", ring->sched.name);
			drm_dev_wedged_event(adev_to_drm(adev), DRM_WEDGE_RECOVERY_NONE, info);
=======
			atomic_inc(&ring->adev->gpu_reset_counter);
			dev_err(adev->dev, "Ring %s reset succeeded\n",
				ring->sched.name);
			drm_dev_wedged_event(adev_to_drm(adev),
					     DRM_WEDGE_RECOVERY_NONE);
>>>>>>> 2ecdb61f
			goto exit;
		}
		dev_err(adev->dev, "Ring %s reset failed\n", ring->sched.name);
	}

	dma_fence_set_error(&s_job->s_fence->finished, -ETIME);

	amdgpu_vm_put_task_info(ti);

	if (amdgpu_device_should_recover_gpu(ring->adev)) {
		struct amdgpu_reset_context reset_context;
		memset(&reset_context, 0, sizeof(reset_context));

		reset_context.method = AMD_RESET_METHOD_NONE;
		reset_context.reset_req_dev = adev;
		reset_context.src = AMDGPU_RESET_SRC_JOB;
		clear_bit(AMDGPU_NEED_FULL_RESET, &reset_context.flags);

		/*
		 * To avoid an unnecessary extra coredump, as we have already
		 * got the very close representation of GPU's error status
		 */
		set_bit(AMDGPU_SKIP_COREDUMP, &reset_context.flags);

		r = amdgpu_device_gpu_recover(ring->adev, job, &reset_context);
		if (r)
			dev_err(adev->dev, "GPU Recovery Failed: %d\n", r);
	} else {
		drm_sched_suspend_timeout(&ring->sched);
		if (amdgpu_sriov_vf(adev))
			adev->virt.tdr_debug = true;
	}

exit:
	drm_dev_exit(idx);
	return DRM_GPU_SCHED_STAT_NOMINAL;
}

int amdgpu_job_alloc(struct amdgpu_device *adev, struct amdgpu_vm *vm,
		     struct drm_sched_entity *entity, void *owner,
		     unsigned int num_ibs, struct amdgpu_job **job,
		     u64 drm_client_id)
{
	if (num_ibs == 0)
		return -EINVAL;

	*job = kzalloc(struct_size(*job, ibs, num_ibs), GFP_KERNEL);
	if (!*job)
		return -ENOMEM;

	(*job)->vm = vm;

	amdgpu_sync_create(&(*job)->explicit_sync);
	(*job)->generation = amdgpu_vm_generation(adev, vm);
	(*job)->vm_pd_addr = AMDGPU_BO_INVALID_OFFSET;

	if (!entity)
		return 0;

	return drm_sched_job_init(&(*job)->base, entity, 1, owner,
				  drm_client_id);
}

int amdgpu_job_alloc_with_ib(struct amdgpu_device *adev,
			     struct drm_sched_entity *entity, void *owner,
			     size_t size, enum amdgpu_ib_pool_type pool_type,
			     struct amdgpu_job **job)
{
	int r;

	r = amdgpu_job_alloc(adev, NULL, entity, owner, 1, job, 0);
	if (r)
		return r;

	(*job)->num_ibs = 1;
	r = amdgpu_ib_get(adev, NULL, size, pool_type, &(*job)->ibs[0]);
	if (r) {
		if (entity)
			drm_sched_job_cleanup(&(*job)->base);
		kfree(*job);
	}

	return r;
}

void amdgpu_job_set_resources(struct amdgpu_job *job, struct amdgpu_bo *gds,
			      struct amdgpu_bo *gws, struct amdgpu_bo *oa)
{
	if (gds) {
		job->gds_base = amdgpu_bo_gpu_offset(gds) >> PAGE_SHIFT;
		job->gds_size = amdgpu_bo_size(gds) >> PAGE_SHIFT;
	}
	if (gws) {
		job->gws_base = amdgpu_bo_gpu_offset(gws) >> PAGE_SHIFT;
		job->gws_size = amdgpu_bo_size(gws) >> PAGE_SHIFT;
	}
	if (oa) {
		job->oa_base = amdgpu_bo_gpu_offset(oa) >> PAGE_SHIFT;
		job->oa_size = amdgpu_bo_size(oa) >> PAGE_SHIFT;
	}
}

void amdgpu_job_free_resources(struct amdgpu_job *job)
{
	struct dma_fence *f;
	unsigned i;

	/* Check if any fences where initialized */
	if (job->base.s_fence && job->base.s_fence->finished.ops)
		f = &job->base.s_fence->finished;
	else if (job->hw_fence.base.ops)
		f = &job->hw_fence.base;
	else
		f = NULL;

	for (i = 0; i < job->num_ibs; ++i)
		amdgpu_ib_free(&job->ibs[i], f);
}

static void amdgpu_job_free_cb(struct drm_sched_job *s_job)
{
	struct amdgpu_job *job = to_amdgpu_job(s_job);

	drm_sched_job_cleanup(s_job);

	amdgpu_sync_free(&job->explicit_sync);

	/* only put the hw fence if has embedded fence */
	if (!job->hw_fence.base.ops)
		kfree(job);
	else
		dma_fence_put(&job->hw_fence.base);
}

void amdgpu_job_set_gang_leader(struct amdgpu_job *job,
				struct amdgpu_job *leader)
{
	struct dma_fence *fence = &leader->base.s_fence->scheduled;

	WARN_ON(job->gang_submit);

	/*
	 * Don't add a reference when we are the gang leader to avoid circle
	 * dependency.
	 */
	if (job != leader)
		dma_fence_get(fence);
	job->gang_submit = fence;
}

void amdgpu_job_free(struct amdgpu_job *job)
{
	if (job->base.entity)
		drm_sched_job_cleanup(&job->base);

	amdgpu_job_free_resources(job);
	amdgpu_sync_free(&job->explicit_sync);
	if (job->gang_submit != &job->base.s_fence->scheduled)
		dma_fence_put(job->gang_submit);

	if (!job->hw_fence.base.ops)
		kfree(job);
	else
		dma_fence_put(&job->hw_fence.base);
}

struct dma_fence *amdgpu_job_submit(struct amdgpu_job *job)
{
	struct dma_fence *f;

	drm_sched_job_arm(&job->base);
	f = dma_fence_get(&job->base.s_fence->finished);
	amdgpu_job_free_resources(job);
	drm_sched_entity_push_job(&job->base);

	return f;
}

int amdgpu_job_submit_direct(struct amdgpu_job *job, struct amdgpu_ring *ring,
			     struct dma_fence **fence)
{
	int r;

	job->base.sched = &ring->sched;
	r = amdgpu_ib_schedule(ring, job->num_ibs, job->ibs, job, fence);

	if (r)
		return r;

	amdgpu_job_free(job);
	return 0;
}

static struct dma_fence *
amdgpu_job_prepare_job(struct drm_sched_job *sched_job,
		      struct drm_sched_entity *s_entity)
{
	struct amdgpu_ring *ring = to_amdgpu_ring(s_entity->rq->sched);
	struct amdgpu_job *job = to_amdgpu_job(sched_job);
	struct dma_fence *fence;
	int r;

	r = drm_sched_entity_error(s_entity);
	if (r)
		goto error;

	if (job->gang_submit) {
		fence = amdgpu_device_switch_gang(ring->adev, job->gang_submit);
		if (fence)
			return fence;
	}

	fence = amdgpu_device_enforce_isolation(ring->adev, ring, job);
	if (fence)
		return fence;

	if (job->vm && !job->vmid) {
		r = amdgpu_vmid_grab(job->vm, ring, job, &fence);
		if (r) {
			dev_err(ring->adev->dev, "Error getting VM ID (%d)\n", r);
			goto error;
		}
		/*
		 * The VM structure might be released after the VMID is
		 * assigned, we had multiple problems with people trying to use
		 * the VM pointer so better set it to NULL.
		 */
		if (!fence)
			job->vm = NULL;
		return fence;
	}

	return NULL;

error:
	dma_fence_set_error(&job->base.s_fence->finished, r);
	return NULL;
}

static struct dma_fence *amdgpu_job_run(struct drm_sched_job *sched_job)
{
	struct amdgpu_ring *ring = to_amdgpu_ring(sched_job->sched);
	struct amdgpu_device *adev = ring->adev;
	struct dma_fence *fence = NULL, *finished;
	struct amdgpu_job *job;
	int r = 0;

	job = to_amdgpu_job(sched_job);
	finished = &job->base.s_fence->finished;

	trace_amdgpu_sched_run_job(job);

	/* Skip job if VRAM is lost and never resubmit gangs */
	if (job->generation != amdgpu_vm_generation(adev, job->vm) ||
	    (job->job_run_counter && job->gang_submit))
		dma_fence_set_error(finished, -ECANCELED);

	if (finished->error < 0) {
		dev_dbg(adev->dev, "Skip scheduling IBs in ring(%s)",
			ring->name);
	} else {
		r = amdgpu_ib_schedule(ring, job->num_ibs, job->ibs, job,
				       &fence);
		if (r)
			dev_err(adev->dev,
				"Error scheduling IBs (%d) in ring(%s)", r,
				ring->name);
	}

	job->job_run_counter++;
	amdgpu_job_free_resources(job);

	fence = r ? ERR_PTR(r) : fence;
	return fence;
}

/*
 * This is a duplicate function from DRM scheduler sched_internal.h.
 * Plan is to remove it when amdgpu_job_stop_all_jobs_on_sched is removed, due
 * latter being incorrect and racy.
 *
 * See https://lore.kernel.org/amd-gfx/44edde63-7181-44fb-a4f7-94e50514f539@amd.com/
 */
static struct drm_sched_job *
drm_sched_entity_queue_pop(struct drm_sched_entity *entity)
{
	struct spsc_node *node;

	node = spsc_queue_pop(&entity->job_queue);
	if (!node)
		return NULL;

	return container_of(node, struct drm_sched_job, queue_node);
}

void amdgpu_job_stop_all_jobs_on_sched(struct drm_gpu_scheduler *sched)
{
	struct drm_sched_job *s_job;
	struct drm_sched_entity *s_entity = NULL;
	int i;

	/* Signal all jobs not yet scheduled */
	for (i = DRM_SCHED_PRIORITY_KERNEL; i < sched->num_rqs; i++) {
		struct drm_sched_rq *rq = sched->sched_rq[i];
		spin_lock(&rq->lock);
		list_for_each_entry(s_entity, &rq->entities, list) {
			while ((s_job = drm_sched_entity_queue_pop(s_entity))) {
				struct drm_sched_fence *s_fence = s_job->s_fence;

				dma_fence_signal(&s_fence->scheduled);
				dma_fence_set_error(&s_fence->finished, -EHWPOISON);
				dma_fence_signal(&s_fence->finished);
			}
		}
		spin_unlock(&rq->lock);
	}

	/* Signal all jobs already scheduled to HW */
	list_for_each_entry(s_job, &sched->pending_list, list) {
		struct drm_sched_fence *s_fence = s_job->s_fence;

		dma_fence_set_error(&s_fence->finished, -EHWPOISON);
		dma_fence_signal(&s_fence->finished);
	}
}

const struct drm_sched_backend_ops amdgpu_sched_ops = {
	.prepare_job = amdgpu_job_prepare_job,
	.run_job = amdgpu_job_run,
	.timedout_job = amdgpu_job_timedout,
	.free_job = amdgpu_job_free_cb
};<|MERGE_RESOLUTION|>--- conflicted
+++ resolved
@@ -136,24 +136,11 @@
 			s_job->sched->name);
 		r = amdgpu_ring_reset(ring, job->vmid, NULL);
 		if (!r) {
-<<<<<<< HEAD
-			if (amdgpu_ring_sched_ready(ring))
-				drm_sched_stop(&ring->sched, s_job);
-			if (is_guilty) {
-				atomic_inc(&ring->adev->gpu_reset_counter);
-				amdgpu_fence_driver_force_completion(ring);
-			}
-			if (amdgpu_ring_sched_ready(ring))
-				drm_sched_start(&ring->sched, 0);
-			dev_err(adev->dev, "Ring %s reset succeeded\n", ring->sched.name);
-			drm_dev_wedged_event(adev_to_drm(adev), DRM_WEDGE_RECOVERY_NONE, info);
-=======
 			atomic_inc(&ring->adev->gpu_reset_counter);
 			dev_err(adev->dev, "Ring %s reset succeeded\n",
 				ring->sched.name);
 			drm_dev_wedged_event(adev_to_drm(adev),
-					     DRM_WEDGE_RECOVERY_NONE);
->>>>>>> 2ecdb61f
+					     DRM_WEDGE_RECOVERY_NONE, info);
 			goto exit;
 		}
 		dev_err(adev->dev, "Ring %s reset failed\n", ring->sched.name);
