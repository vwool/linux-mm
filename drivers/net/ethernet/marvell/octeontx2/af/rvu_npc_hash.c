--- conflicted
+++ resolved
@@ -1164,8 +1164,10 @@
 {
 	struct npc_exact_table *table;
 	u16 *cnt, old_cnt;
+	bool promisc;
 
 	table = rvu->hw->table;
+	promisc = table->promisc_mode[drop_mcam_idx];
 
 	cnt = &table->cnt_cmd_rules[drop_mcam_idx];
 	old_cnt = *cnt;
@@ -1177,22 +1179,18 @@
 
 	*enable_or_disable_cam = false;
 
-<<<<<<< HEAD
-	/* If all rules are deleted, disable cam */
-=======
 	if (promisc)
 		goto done;
 
 	/* If all rules are deleted and not already in promisc mode;
 	 * disable cam
 	 */
->>>>>>> 269f399d
 	if (!*cnt && val < 0) {
 		*enable_or_disable_cam = true;
 		goto done;
 	}
 
-	/* If rule got added, enable cam */
+	/* If rule got added and not already in promisc mode; enable cam */
 	if (!old_cnt && val > 0) {
 		*enable_or_disable_cam = true;
 		goto done;
@@ -1471,15 +1469,12 @@
 	*promisc = false;
 	mutex_unlock(&table->lock);
 
-<<<<<<< HEAD
-=======
 	/* Enable drop rule */
 	rvu_npc_enable_mcam_by_entry_index(rvu, drop_mcam_idx, NIX_INTF_RX,
 					   true);
 
 	dev_dbg(rvu->dev, "%s: disabled  promisc mode (cgx=%d lmac=%d)\n",
 		__func__, cgx_id, lmac_id);
->>>>>>> 269f399d
 	return 0;
 }
 
@@ -1521,15 +1516,12 @@
 	*promisc = true;
 	mutex_unlock(&table->lock);
 
-<<<<<<< HEAD
-=======
 	/*  disable drop rule */
 	rvu_npc_enable_mcam_by_entry_index(rvu, drop_mcam_idx, NIX_INTF_RX,
 					   false);
 
 	dev_dbg(rvu->dev, "%s: Enabled promisc mode (cgx=%d lmac=%d)\n",
 		__func__, cgx_id, lmac_id);
->>>>>>> 269f399d
 	return 0;
 }
 
