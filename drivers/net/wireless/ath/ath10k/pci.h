--- conflicted
+++ resolved
@@ -153,10 +153,7 @@
 enum ath10k_pci_features {
 	ATH10K_PCI_FEATURE_MSI_X		= 0,
 	ATH10K_PCI_FEATURE_HW_1_0_WORKAROUND	= 1,
-<<<<<<< HEAD
-=======
 	ATH10K_PCI_FEATURE_SOC_POWER_SAVE	= 2,
->>>>>>> 076f0d20
 
 	/* keep last */
 	ATH10K_PCI_FEATURE_COUNT
