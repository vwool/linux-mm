--- conflicted
+++ resolved
@@ -213,23 +213,15 @@
 	struct kcsan_ctx *ctx = get_ctx();
 	struct kcsan_scoped_access *scoped_access;
 
-<<<<<<< HEAD
-	ctx->scoped_accesses.prev = NULL;  /* Avoid recursion. */
-=======
 	if (ctx->disable_scoped)
 		return;
 
 	ctx->disable_scoped++;
->>>>>>> 754e0b0e
 	list_for_each_entry(scoped_access, &ctx->scoped_accesses, list) {
 		check_access(scoped_access->ptr, scoped_access->size,
 			     scoped_access->type, scoped_access->ip);
 	}
-<<<<<<< HEAD
-	ctx->scoped_accesses.prev = prev_save;
-=======
 	ctx->disable_scoped--;
->>>>>>> 754e0b0e
 }
 
 /* Rules for generic atomic accesses. Called from fast-path. */
@@ -746,11 +738,6 @@
 	else {
 		struct kcsan_ctx *ctx = get_ctx(); /* Call only once in fast-path. */
 
-<<<<<<< HEAD
-		if (unlikely(should_watch(ctx, ptr, size, type)))
-			kcsan_setup_watchpoint(ptr, size, type, ip);
-		else if (unlikely(ctx->scoped_accesses.prev))
-=======
 		if (unlikely(should_watch(ctx, ptr, size, type))) {
 			kcsan_setup_watchpoint(ptr, size, type, ip);
 			return;
@@ -787,7 +774,6 @@
 		 * if reorder_access is valid, checked after it was checked.
 		 */
 		if (unlikely(ctx->scoped_accesses.prev))
->>>>>>> 754e0b0e
 			kcsan_check_scoped_accesses();
 	}
 }
